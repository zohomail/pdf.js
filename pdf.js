--- conflicted
+++ resolved
@@ -4102,15 +4102,10 @@
       if (this.ctx.$setFont) {
         this.ctx.$setFont(fontName, size);
       } else {
-<<<<<<< HEAD
-        Fonts.setActive(fontName, fontObj, size);
+        FontMeasure.setActive(fontObj, size);
 
         size = (size <= kRasterizerMin) ? size * kScalePrecision : size;
         this.ctx.font = size + 'px "' + fontName + '"';
-=======
-        this.ctx.font = size + 'px "' + fontName + '"';
-        FontMeasure.setActive(fontObj, size);
->>>>>>> 88b04b76
       }
     },
     setTextRenderingMode: function(mode) {
