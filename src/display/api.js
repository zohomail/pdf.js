/* Copyright 2012 Mozilla Foundation
 *
 * Licensed under the Apache License, Version 2.0 (the "License");
 * you may not use this file except in compliance with the License.
 * You may obtain a copy of the License at
 *
 *     http://www.apache.org/licenses/LICENSE-2.0
 *
 * Unless required by applicable law or agreed to in writing, software
 * distributed under the License is distributed on an "AS IS" BASIS,
 * WITHOUT WARRANTIES OR CONDITIONS OF ANY KIND, either express or implied.
 * See the License for the specific language governing permissions and
 * limitations under the License.
 */

/**
 * @module pdfjsLib
 */

import {
  AbortException,
  AnnotationMode,
  assert,
  getVerbosityLevel,
  info,
  InvalidPDFException,
  isNodeJS,
  MAX_IMAGE_SIZE_TO_CACHE,
  MissingPDFException,
  PasswordException,
  RenderingIntentFlag,
  setVerbosityLevel,
  shadow,
  stringToBytes,
  UnexpectedResponseException,
  UnknownErrorException,
  unreachable,
  warn,
} from "../shared/util.js";
import {
  AnnotationStorage,
  PrintAnnotationStorage,
  SerializableEmpty,
} from "./annotation_storage.js";
import {
  DOMCanvasFactory,
  DOMCMapReaderFactory,
  DOMFilterFactory,
  DOMStandardFontDataFactory,
  isDataScheme,
  isValidFetchUrl,
  PageViewport,
  RenderingCancelledException,
  StatTimer,
} from "./display_utils.js";
import { FontFaceObject, FontLoader } from "./font_loader.js";
import {
  NodeCanvasFactory,
  NodeCMapReaderFactory,
  NodeFilterFactory,
  NodePackages,
  NodeStandardFontDataFactory,
} from "display-node_utils";
import { CanvasGraphics } from "./canvas.js";
import { GlobalWorkerOptions } from "./worker_options.js";
import { MessageHandler } from "../shared/message_handler.js";
import { Metadata } from "./metadata.js";
import { OptionalContentConfig } from "./optional_content_config.js";
import { PDFDataTransportStream } from "./transport_stream.js";
import { PDFFetchStream } from "display-fetch_stream";
import { PDFNetworkStream } from "display-network";
import { PDFNodeStream } from "display-node_stream";
import { TextLayer } from "./text_layer.js";
import { XfaText } from "./xfa_text.js";

const DEFAULT_RANGE_CHUNK_SIZE = 65536; // 2^16 = 65536
const RENDERING_CANCELLED_TIMEOUT = 100; // ms
const DELAYED_CLEANUP_TIMEOUT = 5000; // ms

<<<<<<< HEAD
const DefaultCanvasFactory =
  typeof PDFJSDev !== "undefined" && PDFJSDev.test("GENERIC") && isNodeJS
    ? NodeCanvasFactory
    : DOMCanvasFactory;
const DefaultCMapReaderFactory =
  typeof PDFJSDev !== "undefined" && PDFJSDev.test("GENERIC") && isNodeJS
    ? NodeCMapReaderFactory
    : DOMCMapReaderFactory;
const DefaultFilterFactory =
  typeof PDFJSDev !== "undefined" && PDFJSDev.test("GENERIC") && isNodeJS
    ? NodeFilterFactory
    : DOMFilterFactory;
const DefaultStandardFontDataFactory =
  typeof PDFJSDev !== "undefined" && PDFJSDev.test("GENERIC") && isNodeJS
    ? NodeStandardFontDataFactory
    : DOMStandardFontDataFactory;
=======
const DefaultCanvasFactory = DOMCanvasFactory;
const DefaultCMapReaderFactory = DOMCMapReaderFactory;
const DefaultFilterFactory = DOMFilterFactory;
const DefaultStandardFontDataFactory = DOMStandardFontDataFactory;

let createPDFNetworkStream;
if (typeof PDFJSDev === "undefined") {
  const streamsPromise = Promise.all([
    import("./network.js"),
    import("./fetch_stream.js"),
  ]);

  createPDFNetworkStream = async params => {
    const [{ PDFNetworkStream }, { PDFFetchStream }] = await streamsPromise;

    return isValidFetchUrl(params.url)
      ? new PDFFetchStream(params)
      : new PDFNetworkStream(params);
  };
} else if (PDFJSDev.test("GENERIC || CHROME")) {
  const { PDFNetworkStream } = require("./network.js");
  const { PDFFetchStream } = require("./fetch_stream.js");

  createPDFNetworkStream = params => {
    return isValidFetchUrl(params.url)
      ? new PDFFetchStream(params)
      : new PDFNetworkStream(params);
  };
}
>>>>>>> 51118d10

/**
 * @typedef { Int8Array | Uint8Array | Uint8ClampedArray |
 *            Int16Array | Uint16Array |
 *            Int32Array | Uint32Array | Float32Array |
 *            Float64Array
 * } TypedArray
 */

/**
 * @typedef {Object} RefProxy
 * @property {number} num
 * @property {number} gen
 */

/**
 * Document initialization / loading parameters object.
 *
 * @typedef {Object} DocumentInitParameters
 * @property {string | URL} [url] - The URL of the PDF.
 * @property {TypedArray | ArrayBuffer | Array<number> | string} [data] -
 *   Binary PDF data.
 *   Use TypedArrays (Uint8Array) to improve the memory usage. If PDF data is
 *   BASE64-encoded, use `atob()` to convert it to a binary string first.
 *
 *   NOTE: If TypedArrays are used they will generally be transferred to the
 *   worker-thread. This will help reduce main-thread memory usage, however
 *   it will take ownership of the TypedArrays.
 * @property {Object} [httpHeaders] - Basic authentication headers.
 * @property {boolean} [withCredentials] - Indicates whether or not
 *   cross-site Access-Control requests should be made using credentials such
 *   as cookies or authorization headers. The default is `false`.
 * @property {string} [password] - For decrypting password-protected PDFs.
 * @property {number} [length] - The PDF file length. It's used for progress
 *   reports and range requests operations.
 * @property {PDFDataRangeTransport} [range] - Allows for using a custom range
 *   transport implementation.
 * @property {number} [rangeChunkSize] - Specify maximum number of bytes fetched
 *   per range request. The default value is {@link DEFAULT_RANGE_CHUNK_SIZE}.
 * @property {PDFWorker} [worker] - The worker that will be used for loading and
 *   parsing the PDF data.
 * @property {number} [verbosity] - Controls the logging level; the constants
 *   from {@link VerbosityLevel} should be used.
 * @property {string} [docBaseUrl] - The base URL of the document, used when
 *   attempting to recover valid absolute URLs for annotations, and outline
 *   items, that (incorrectly) only specify relative URLs.
 * @property {string} [cMapUrl] - The URL where the predefined Adobe CMaps are
 *   located. Include the trailing slash.
 * @property {boolean} [cMapPacked] - Specifies if the Adobe CMaps are binary
 *   packed or not. The default value is `true`.
 * @property {Object} [CMapReaderFactory] - The factory that will be used when
 *   reading built-in CMap files. Providing a custom factory is useful for
 *   environments without Fetch API or `XMLHttpRequest` support, such as
 *   Node.js. The default value is {DOMCMapReaderFactory}.
 * @property {boolean} [useSystemFonts] - When `true`, fonts that aren't
 *   embedded in the PDF document will fallback to a system font.
 *   The default value is `true` in web environments and `false` in Node.js;
 *   unless `disableFontFace === true` in which case this defaults to `false`
 *   regardless of the environment (to prevent completely broken fonts).
 * @property {string} [standardFontDataUrl] - The URL where the standard font
 *   files are located. Include the trailing slash.
 * @property {Object} [StandardFontDataFactory] - The factory that will be used
 *   when reading the standard font files. Providing a custom factory is useful
 *   for environments without Fetch API or `XMLHttpRequest` support, such as
 *   Node.js. The default value is {DOMStandardFontDataFactory}.
 * @property {boolean} [useWorkerFetch] - Enable using the Fetch API in the
 *   worker-thread when reading CMap and standard font files. When `true`,
 *   the `CMapReaderFactory` and `StandardFontDataFactory` options are ignored.
 *   The default value is `true` in web environments and `false` in Node.js.
 * @property {boolean} [stopAtErrors] - Reject certain promises, e.g.
 *   `getOperatorList`, `getTextContent`, and `RenderTask`, when the associated
 *   PDF data cannot be successfully parsed, instead of attempting to recover
 *   whatever possible of the data. The default value is `false`.
 * @property {number} [maxImageSize] - The maximum allowed image size in total
 *   pixels, i.e. width * height. Images above this value will not be rendered.
 *   Use -1 for no limit, which is also the default value.
 * @property {boolean} [isEvalSupported] - Determines if we can evaluate strings
 *   as JavaScript. Primarily used to improve performance of PDF functions.
 *   The default value is `true`.
 * @property {boolean} [isOffscreenCanvasSupported] - Determines if we can use
 *   `OffscreenCanvas` in the worker. Primarily used to improve performance of
 *   image conversion/rendering.
 *   The default value is `true` in web environments and `false` in Node.js.
 * @property {number} [canvasMaxAreaInBytes] - The integer value is used to
 *   know when an image must be resized (uses `OffscreenCanvas` in the worker).
 *   If it's -1 then a possibly slow algorithm is used to guess the max value.
 * @property {boolean} [disableFontFace] - By default fonts are converted to
 *   OpenType fonts and loaded via the Font Loading API or `@font-face` rules.
 *   If disabled, fonts will be rendered using a built-in font renderer that
 *   constructs the glyphs with primitive path commands.
 *   The default value is `false` in web environments and `true` in Node.js.
 * @property {boolean} [fontExtraProperties] - Include additional properties,
 *   which are unused during rendering of PDF documents, when exporting the
 *   parsed font data from the worker-thread. This may be useful for debugging
 *   purposes (and backwards compatibility), but note that it will lead to
 *   increased memory usage. The default value is `false`.
 * @property {boolean} [enableXfa] - Render Xfa forms if any.
 *   The default value is `false`.
 * @property {HTMLDocument} [ownerDocument] - Specify an explicit document
 *   context to create elements with and to load resources, such as fonts,
 *   into. Defaults to the current document.
 * @property {boolean} [disableRange] - Disable range request loading of PDF
 *   files. When enabled, and if the server supports partial content requests,
 *   then the PDF will be fetched in chunks. The default value is `false`.
 * @property {boolean} [disableStream] - Disable streaming of PDF file data.
 *   By default PDF.js attempts to load PDF files in chunks. The default value
 *   is `false`.
 * @property {boolean} [disableAutoFetch] - Disable pre-fetching of PDF file
 *   data. When range requests are enabled PDF.js will automatically keep
 *   fetching more data even if it isn't needed to display the current page.
 *   The default value is `false`.
 *
 *   NOTE: It is also necessary to disable streaming, see above, in order for
 *   disabling of pre-fetching to work correctly.
 * @property {boolean} [pdfBug] - Enables special hooks for debugging PDF.js
 *   (see `web/debugger.js`). The default value is `false`.
 * @property {Object} [canvasFactory] - The factory instance that will be used
 *   when creating canvases. The default value is {new DOMCanvasFactory()}.
 * @property {Object} [filterFactory] - A factory instance that will be used
 *   to create SVG filters when rendering some images on the main canvas.
 * @property {boolean} [enableHWA] - Enables hardware acceleration for
 *   rendering. The default value is `false`.
 */

/**
 * This is the main entry point for loading a PDF and interacting with it.
 *
 * NOTE: If a URL is used to fetch the PDF data a standard Fetch API call (or
 * XHR as fallback) is used, which means it must follow same origin rules,
 * e.g. no cross-domain requests without CORS.
 *
 * @param {string | URL | TypedArray | ArrayBuffer | DocumentInitParameters}
 *   src - Can be a URL where a PDF file is located, a typed array (Uint8Array)
 *         already populated with data, or a parameter object.
 * @returns {PDFDocumentLoadingTask}
 */
function getDocument(src = {}) {
  if (typeof PDFJSDev === "undefined" || PDFJSDev.test("GENERIC")) {
    if (typeof src === "string" || src instanceof URL) {
      src = { url: src };
    } else if (src instanceof ArrayBuffer || ArrayBuffer.isView(src)) {
      src = { data: src };
    }
  }
  const task = new PDFDocumentLoadingTask();
  const { docId } = task;

  const url = src.url ? getUrlProp(src.url) : null;
  const data = src.data ? getDataProp(src.data) : null;
  const httpHeaders = src.httpHeaders || null;
  const withCredentials = src.withCredentials === true;
  const password = src.password ?? null;
  const rangeTransport =
    src.range instanceof PDFDataRangeTransport ? src.range : null;
  const rangeChunkSize =
    Number.isInteger(src.rangeChunkSize) && src.rangeChunkSize > 0
      ? src.rangeChunkSize
      : DEFAULT_RANGE_CHUNK_SIZE;
  let worker = src.worker instanceof PDFWorker ? src.worker : null;
  const verbosity = src.verbosity;
  // Ignore "data:"-URLs, since they can't be used to recover valid absolute
  // URLs anyway. We want to avoid sending them to the worker-thread, since
  // they contain the *entire* PDF document and can thus be arbitrarily long.
  const docBaseUrl =
    typeof src.docBaseUrl === "string" && !isDataScheme(src.docBaseUrl)
      ? src.docBaseUrl
      : null;
  const cMapUrl = typeof src.cMapUrl === "string" ? src.cMapUrl : null;
  const cMapPacked = src.cMapPacked !== false;
  const CMapReaderFactory = src.CMapReaderFactory || DefaultCMapReaderFactory;
  const standardFontDataUrl =
    typeof src.standardFontDataUrl === "string"
      ? src.standardFontDataUrl
      : null;
  const StandardFontDataFactory =
    src.StandardFontDataFactory || DefaultStandardFontDataFactory;
  const ignoreErrors = src.stopAtErrors !== true;
  const maxImageSize =
    Number.isInteger(src.maxImageSize) && src.maxImageSize > -1
      ? src.maxImageSize
      : -1;
  const isEvalSupported = src.isEvalSupported !== false;
  const isOffscreenCanvasSupported =
    typeof src.isOffscreenCanvasSupported === "boolean"
      ? src.isOffscreenCanvasSupported
      : !isNodeJS;
  const canvasMaxAreaInBytes = Number.isInteger(src.canvasMaxAreaInBytes)
    ? src.canvasMaxAreaInBytes
    : -1;
  const disableFontFace =
    typeof src.disableFontFace === "boolean" ? src.disableFontFace : isNodeJS;
  const fontExtraProperties = src.fontExtraProperties === true;
  const enableXfa = src.enableXfa === true;
  const ownerDocument = src.ownerDocument || globalThis.document;
  const disableRange = src.disableRange === true;
  const disableStream = src.disableStream === true;
  const disableAutoFetch = src.disableAutoFetch === true;
  const pdfBug = src.pdfBug === true;
  const enableHWA = src.enableHWA === true;

  // Parameters whose default values depend on other parameters.
  const length = rangeTransport ? rangeTransport.length : (src.length ?? NaN);
  const useSystemFonts =
    typeof src.useSystemFonts === "boolean"
      ? src.useSystemFonts
      : !isNodeJS && !disableFontFace;
  const useWorkerFetch =
    typeof src.useWorkerFetch === "boolean"
      ? src.useWorkerFetch
      : (typeof PDFJSDev !== "undefined" && PDFJSDev.test("MOZCENTRAL")) ||
        (CMapReaderFactory === DOMCMapReaderFactory &&
          StandardFontDataFactory === DOMStandardFontDataFactory &&
          cMapUrl &&
          standardFontDataUrl &&
          isValidFetchUrl(cMapUrl, document.baseURI) &&
          isValidFetchUrl(standardFontDataUrl, document.baseURI));
  const canvasFactory =
    src.canvasFactory || new DefaultCanvasFactory({ ownerDocument, enableHWA });
  const filterFactory =
    src.filterFactory || new DefaultFilterFactory({ docId, ownerDocument });

  // Parameters only intended for development/testing purposes.
  const styleElement =
    typeof PDFJSDev === "undefined" || PDFJSDev.test("TESTING")
      ? src.styleElement
      : null;

  // Set the main-thread verbosity level.
  setVerbosityLevel(verbosity);

  // Ensure that the various factories can be initialized, when necessary,
  // since the user may provide *custom* ones.
  const transportFactory = {
    canvasFactory,
    filterFactory,
  };
  if (!useWorkerFetch) {
    transportFactory.cMapReaderFactory = new CMapReaderFactory({
      baseUrl: cMapUrl,
      isCompressed: cMapPacked,
    });
    transportFactory.standardFontDataFactory = new StandardFontDataFactory({
      baseUrl: standardFontDataUrl,
    });
  }

  if (!worker) {
    const workerParams = {
      verbosity,
      port: GlobalWorkerOptions.workerPort,
    };
    // Worker was not provided -- creating and owning our own. If message port
    // is specified in global worker options, using it.
    worker = workerParams.port
      ? PDFWorker.fromPort(workerParams)
      : new PDFWorker(workerParams);
    task._worker = worker;
  }

  const docParams = {
    docId,
    apiVersion:
      typeof PDFJSDev !== "undefined" && !PDFJSDev.test("TESTING")
        ? PDFJSDev.eval("BUNDLE_VERSION")
        : null,
    data,
    password,
    disableAutoFetch,
    rangeChunkSize,
    length,
    docBaseUrl,
    enableXfa,
    evaluatorOptions: {
      maxImageSize,
      disableFontFace,
      ignoreErrors,
      isEvalSupported,
      isOffscreenCanvasSupported,
      canvasMaxAreaInBytes,
      fontExtraProperties,
      useSystemFonts,
      cMapUrl: useWorkerFetch ? cMapUrl : null,
      standardFontDataUrl: useWorkerFetch ? standardFontDataUrl : null,
    },
  };
  const transportParams = {
    disableFontFace,
    fontExtraProperties,
    ownerDocument,
    pdfBug,
    styleElement,
    loadingParams: {
      disableAutoFetch,
      enableXfa,
    },
  };

  worker.promise
    .then(function () {
      if (task.destroyed) {
        throw new Error("Loading aborted");
      }
      if (worker.destroyed) {
        throw new Error("Worker was destroyed");
      }

      const workerIdPromise = worker.messageHandler.sendWithPromise(
        "GetDocRequest",
        docParams,
        data ? [data.buffer] : null
      );

      let networkStream;
      if (rangeTransport) {
        networkStream = new PDFDataTransportStream(rangeTransport, {
          disableRange,
          disableStream,
        });
      } else if (!data) {
        if (typeof PDFJSDev !== "undefined" && PDFJSDev.test("MOZCENTRAL")) {
          throw new Error("Not implemented: createPDFNetworkStream");
        }
        if (!url) {
          throw new Error("getDocument - no `url` parameter provided.");
        }
        const createPDFNetworkStream = params => {
          if (
            typeof PDFJSDev !== "undefined" &&
            PDFJSDev.test("GENERIC") &&
            isNodeJS
          ) {
            const isFetchSupported = function () {
              return (
                typeof fetch !== "undefined" &&
                typeof Response !== "undefined" &&
                "body" in Response.prototype
              );
            };
            return isFetchSupported() && isValidFetchUrl(params.url)
              ? new PDFFetchStream(params)
              : new PDFNodeStream(params);
          }
          return isValidFetchUrl(params.url)
            ? new PDFFetchStream(params)
            : new PDFNetworkStream(params);
        };

        networkStream = createPDFNetworkStream({
          url,
          length,
          httpHeaders,
          withCredentials,
          rangeChunkSize,
          disableRange,
          disableStream,
        });
      }

      return workerIdPromise.then(workerId => {
        if (task.destroyed) {
          throw new Error("Loading aborted");
        }
        if (worker.destroyed) {
          throw new Error("Worker was destroyed");
        }

        const messageHandler = new MessageHandler(docId, workerId, worker.port);
        const transport = new WorkerTransport(
          messageHandler,
          task,
          networkStream,
          transportParams,
          transportFactory
        );
        task._transport = transport;
        messageHandler.send("Ready", null);
      });
    })
    .catch(task._capability.reject);

  return task;
}

function getUrlProp(val) {
  if (typeof PDFJSDev !== "undefined" && PDFJSDev.test("MOZCENTRAL")) {
    return null; // The 'url' is unused with `PDFDataRangeTransport`.
  }
  if (val instanceof URL) {
    return val.href;
  }
  try {
    // The full path is required in the 'url' field.
    return new URL(val, window.location).href;
  } catch {
    if (
      typeof PDFJSDev !== "undefined" &&
      PDFJSDev.test("GENERIC") &&
      isNodeJS &&
      typeof val === "string"
    ) {
      return val; // Use the url as-is in Node.js environments.
    }
  }
  throw new Error(
    "Invalid PDF url data: " +
      "either string or URL-object is expected in the url property."
  );
}

function getDataProp(val) {
  // Converting string or array-like data to Uint8Array.
  if (
    typeof PDFJSDev !== "undefined" &&
    PDFJSDev.test("GENERIC") &&
    isNodeJS &&
    typeof Buffer !== "undefined" && // eslint-disable-line no-undef
    val instanceof Buffer // eslint-disable-line no-undef
  ) {
    throw new Error(
      "Please provide binary data as `Uint8Array`, rather than `Buffer`."
    );
  }
  if (val instanceof Uint8Array && val.byteLength === val.buffer.byteLength) {
    // Use the data as-is when it's already a Uint8Array that completely
    // "utilizes" its underlying ArrayBuffer, to prevent any possible
    // issues when transferring it to the worker-thread.
    return val;
  }
  if (typeof val === "string") {
    return stringToBytes(val);
  }
  if (
    val instanceof ArrayBuffer ||
    ArrayBuffer.isView(val) ||
    (typeof val === "object" && !isNaN(val?.length))
  ) {
    return new Uint8Array(val);
  }
  throw new Error(
    "Invalid PDF binary data: either TypedArray, " +
      "string, or array-like object is expected in the data property."
  );
}

function isRefProxy(ref) {
  return (
    typeof ref === "object" &&
    Number.isInteger(ref?.num) &&
    ref.num >= 0 &&
    Number.isInteger(ref?.gen) &&
    ref.gen >= 0
  );
}

/**
 * @typedef {Object} OnProgressParameters
 * @property {number} loaded - Currently loaded number of bytes.
 * @property {number} total - Total number of bytes in the PDF file.
 */

/**
 * The loading task controls the operations required to load a PDF document
 * (such as network requests) and provides a way to listen for completion,
 * after which individual pages can be rendered.
 */
class PDFDocumentLoadingTask {
  static #docId = 0;

  constructor() {
    this._capability = Promise.withResolvers();
    this._transport = null;
    this._worker = null;

    /**
     * Unique identifier for the document loading task.
     * @type {string}
     */
    this.docId = `d${PDFDocumentLoadingTask.#docId++}`;

    /**
     * Whether the loading task is destroyed or not.
     * @type {boolean}
     */
    this.destroyed = false;

    /**
     * Callback to request a password if a wrong or no password was provided.
     * The callback receives two parameters: a function that should be called
     * with the new password, and a reason (see {@link PasswordResponses}).
     * @type {function}
     */
    this.onPassword = null;

    /**
     * Callback to be able to monitor the loading progress of the PDF file
     * (necessary to implement e.g. a loading bar).
     * The callback receives an {@link OnProgressParameters} argument.
     * @type {function}
     */
    this.onProgress = null;
  }

  /**
   * Promise for document loading task completion.
   * @type {Promise<PDFDocumentProxy>}
   */
  get promise() {
    return this._capability.promise;
  }

  /**
   * Abort all network requests and destroy the worker.
   * @returns {Promise<void>} A promise that is resolved when destruction is
   *   completed.
   */
  async destroy() {
    this.destroyed = true;
    try {
      if (this._worker?.port) {
        this._worker._pendingDestroy = true;
      }
      await this._transport?.destroy();
    } catch (ex) {
      if (this._worker?.port) {
        delete this._worker._pendingDestroy;
      }
      throw ex;
    }

    this._transport = null;
    if (this._worker) {
      this._worker.destroy();
      this._worker = null;
    }
  }
}

/**
 * Abstract class to support range requests file loading.
 *
 * NOTE: The TypedArrays passed to the constructor and relevant methods below
 * will generally be transferred to the worker-thread. This will help reduce
 * main-thread memory usage, however it will take ownership of the TypedArrays.
 */
class PDFDataRangeTransport {
  /**
   * @param {number} length
   * @param {Uint8Array|null} initialData
   * @param {boolean} [progressiveDone]
   * @param {string} [contentDispositionFilename]
   */
  constructor(
    length,
    initialData,
    progressiveDone = false,
    contentDispositionFilename = null
  ) {
    this.length = length;
    this.initialData = initialData;
    this.progressiveDone = progressiveDone;
    this.contentDispositionFilename = contentDispositionFilename;

    this._rangeListeners = [];
    this._progressListeners = [];
    this._progressiveReadListeners = [];
    this._progressiveDoneListeners = [];
    this._readyCapability = Promise.withResolvers();
  }

  /**
   * @param {function} listener
   */
  addRangeListener(listener) {
    this._rangeListeners.push(listener);
  }

  /**
   * @param {function} listener
   */
  addProgressListener(listener) {
    this._progressListeners.push(listener);
  }

  /**
   * @param {function} listener
   */
  addProgressiveReadListener(listener) {
    this._progressiveReadListeners.push(listener);
  }

  /**
   * @param {function} listener
   */
  addProgressiveDoneListener(listener) {
    this._progressiveDoneListeners.push(listener);
  }

  /**
   * @param {number} begin
   * @param {Uint8Array|null} chunk
   */
  onDataRange(begin, chunk) {
    for (const listener of this._rangeListeners) {
      listener(begin, chunk);
    }
  }

  /**
   * @param {number} loaded
   * @param {number|undefined} total
   */
  onDataProgress(loaded, total) {
    this._readyCapability.promise.then(() => {
      for (const listener of this._progressListeners) {
        listener(loaded, total);
      }
    });
  }

  /**
   * @param {Uint8Array|null} chunk
   */
  onDataProgressiveRead(chunk) {
    this._readyCapability.promise.then(() => {
      for (const listener of this._progressiveReadListeners) {
        listener(chunk);
      }
    });
  }

  onDataProgressiveDone() {
    this._readyCapability.promise.then(() => {
      for (const listener of this._progressiveDoneListeners) {
        listener();
      }
    });
  }

  transportReady() {
    this._readyCapability.resolve();
  }

  /**
   * @param {number} begin
   * @param {number} end
   */
  requestDataRange(begin, end) {
    unreachable("Abstract method PDFDataRangeTransport.requestDataRange");
  }

  abort() {}
}

/**
 * Proxy to a `PDFDocument` in the worker thread.
 */
class PDFDocumentProxy {
  constructor(pdfInfo, transport) {
    this._pdfInfo = pdfInfo;
    this._transport = transport;

    if (typeof PDFJSDev === "undefined" || PDFJSDev.test("TESTING")) {
      // For testing purposes.
      Object.defineProperty(this, "getNetworkStreamName", {
        value: () => this._transport.getNetworkStreamName(),
      });
      Object.defineProperty(this, "getXFADatasets", {
        value: () => this._transport.getXFADatasets(),
      });
      Object.defineProperty(this, "getXRefPrevValue", {
        value: () => this._transport.getXRefPrevValue(),
      });
      Object.defineProperty(this, "getStartXRefPos", {
        value: () => this._transport.getStartXRefPos(),
      });
      Object.defineProperty(this, "getAnnotArray", {
        value: pageIndex => this._transport.getAnnotArray(pageIndex),
      });
    }
  }

  /**
   * @type {AnnotationStorage} Storage for annotation data in forms.
   */
  get annotationStorage() {
    return this._transport.annotationStorage;
  }

  /**
   * @type {Object} The filter factory instance.
   */
  get filterFactory() {
    return this._transport.filterFactory;
  }

  /**
   * @type {number} Total number of pages in the PDF file.
   */
  get numPages() {
    return this._pdfInfo.numPages;
  }

  /**
   * @type {Array<string, string|null>} A (not guaranteed to be) unique ID to
   *   identify the PDF document.
   *   NOTE: The first element will always be defined for all PDF documents,
   *   whereas the second element is only defined for *modified* PDF documents.
   */
  get fingerprints() {
    return this._pdfInfo.fingerprints;
  }

  /**
   * @type {boolean} True if only XFA form.
   */
  get isPureXfa() {
    return shadow(this, "isPureXfa", !!this._transport._htmlForXfa);
  }

  /**
   * NOTE: This is (mostly) intended to support printing of XFA forms.
   *
   * @type {Object | null} An object representing a HTML tree structure
   *   to render the XFA, or `null` when no XFA form exists.
   */
  get allXfaHtml() {
    return this._transport._htmlForXfa;
  }

  /**
   * @param {number} pageNumber - The page number to get. The first page is 1.
   * @returns {Promise<PDFPageProxy>} A promise that is resolved with
   *   a {@link PDFPageProxy} object.
   */
  getPage(pageNumber) {
    return this._transport.getPage(pageNumber);
  }

  /**
   * @param {RefProxy} ref - The page reference.
   * @returns {Promise<number>} A promise that is resolved with the page index,
   *   starting from zero, that is associated with the reference.
   */
  getPageIndex(ref) {
    return this._transport.getPageIndex(ref);
  }

  /**
   * @returns {Promise<Object<string, Array<any>>>} A promise that is resolved
   *   with a mapping from named destinations to references.
   *
   * This can be slow for large documents. Use `getDestination` instead.
   */
  getDestinations() {
    return this._transport.getDestinations();
  }

  /**
   * @param {string} id - The named destination to get.
   * @returns {Promise<Array<any> | null>} A promise that is resolved with all
   *   information of the given named destination, or `null` when the named
   *   destination is not present in the PDF file.
   */
  getDestination(id) {
    return this._transport.getDestination(id);
  }

  /**
   * @returns {Promise<Array<string> | null>} A promise that is resolved with
   *   an {Array} containing the page labels that correspond to the page
   *   indexes, or `null` when no page labels are present in the PDF file.
   */
  getPageLabels() {
    return this._transport.getPageLabels();
  }

  /**
   * @returns {Promise<string>} A promise that is resolved with a {string}
   *   containing the page layout name.
   */
  getPageLayout() {
    return this._transport.getPageLayout();
  }

  /**
   * @returns {Promise<string>} A promise that is resolved with a {string}
   *   containing the page mode name.
   */
  getPageMode() {
    return this._transport.getPageMode();
  }

  /**
   * @returns {Promise<Object | null>} A promise that is resolved with an
   *   {Object} containing the viewer preferences, or `null` when no viewer
   *   preferences are present in the PDF file.
   */
  getViewerPreferences() {
    return this._transport.getViewerPreferences();
  }

  /**
   * @returns {Promise<any | null>} A promise that is resolved with an {Array}
   *   containing the destination, or `null` when no open action is present
   *   in the PDF.
   */
  getOpenAction() {
    return this._transport.getOpenAction();
  }

  /**
   * @returns {Promise<any>} A promise that is resolved with a lookup table
   *   for mapping named attachments to their content.
   */
  getAttachments() {
    return this._transport.getAttachments();
  }

  /**
   * @returns {Promise<Object | null>} A promise that is resolved with
   *   an {Object} with the JavaScript actions:
   *     - from the name tree.
   *     - from A or AA entries in the catalog dictionary.
   *   , or `null` if no JavaScript exists.
   */
  getJSActions() {
    return this._transport.getDocJSActions();
  }

  /**
   * @typedef {Object} OutlineNode
   * @property {string} title
   * @property {boolean} bold
   * @property {boolean} italic
   * @property {Uint8ClampedArray} color - The color in RGB format to use for
   *   display purposes.
   * @property {string | Array<any> | null} dest
   * @property {string | null} url
   * @property {string | undefined} unsafeUrl
   * @property {boolean | undefined} newWindow
   * @property {number | undefined} count
   * @property {Array<OutlineNode>} items
   */

  /**
   * @returns {Promise<Array<OutlineNode>>} A promise that is resolved with an
   *   {Array} that is a tree outline (if it has one) of the PDF file.
   */
  getOutline() {
    return this._transport.getOutline();
  }

  /**
   * @typedef {Object} GetOptionalContentConfigParameters
   * @property {string} [intent] - Determines the optional content groups that
   *   are visible by default; valid values are:
   *    - 'display' (viewable groups).
   *    - 'print' (printable groups).
   *    - 'any' (all groups).
   *   The default value is 'display'.
   */

  /**
   * @param {GetOptionalContentConfigParameters} [params] - Optional content
   *   config parameters.
   * @returns {Promise<OptionalContentConfig>} A promise that is resolved with
   *   an {@link OptionalContentConfig} that contains all the optional content
   *   groups (assuming that the document has any).
   */
  getOptionalContentConfig({ intent = "display" } = {}) {
    const { renderingIntent } = this._transport.getRenderingIntent(intent);

    return this._transport.getOptionalContentConfig(renderingIntent);
  }

  /**
   * @returns {Promise<Array<number> | null>} A promise that is resolved with
   *   an {Array} that contains the permission flags for the PDF document, or
   *   `null` when no permissions are present in the PDF file.
   */
  getPermissions() {
    return this._transport.getPermissions();
  }

  /**
   * @returns {Promise<{ info: Object, metadata: Metadata }>} A promise that is
   *   resolved with an {Object} that has `info` and `metadata` properties.
   *   `info` is an {Object} filled with anything available in the information
   *   dictionary and similarly `metadata` is a {Metadata} object with
   *   information from the metadata section of the PDF.
   */
  getMetadata() {
    return this._transport.getMetadata();
  }

  /**
   * @typedef {Object} MarkInfo
   * Properties correspond to Table 321 of the PDF 32000-1:2008 spec.
   * @property {boolean} Marked
   * @property {boolean} UserProperties
   * @property {boolean} Suspects
   */

  /**
   * @returns {Promise<MarkInfo | null>} A promise that is resolved with
   *   a {MarkInfo} object that contains the MarkInfo flags for the PDF
   *   document, or `null` when no MarkInfo values are present in the PDF file.
   */
  getMarkInfo() {
    return this._transport.getMarkInfo();
  }

  /**
   * @returns {Promise<Uint8Array>} A promise that is resolved with a
   *   {Uint8Array} containing the raw data of the PDF document.
   */
  getData() {
    return this._transport.getData();
  }

  /**
   * @returns {Promise<Uint8Array>} A promise that is resolved with a
   *   {Uint8Array} containing the full data of the saved document.
   */
  saveDocument() {
    return this._transport.saveDocument();
  }

  /**
   * @returns {Promise<{ length: number }>} A promise that is resolved when the
   *   document's data is loaded. It is resolved with an {Object} that contains
   *   the `length` property that indicates size of the PDF data in bytes.
   */
  getDownloadInfo() {
    return this._transport.downloadInfoCapability.promise;
  }

  /**
   * Cleans up resources allocated by the document on both the main and worker
   * threads.
   *
   * NOTE: Do not, under any circumstances, call this method when rendering is
   * currently ongoing since that may lead to rendering errors.
   *
   * @param {boolean} [keepLoadedFonts] - Let fonts remain attached to the DOM.
   *   NOTE: This will increase persistent memory usage, hence don't use this
   *   option unless absolutely necessary. The default value is `false`.
   * @returns {Promise} A promise that is resolved when clean-up has finished.
   */
  cleanup(keepLoadedFonts = false) {
    return this._transport.startCleanup(keepLoadedFonts || this.isPureXfa);
  }

  /**
   * Destroys the current document instance and terminates the worker.
   */
  destroy() {
    return this.loadingTask.destroy();
  }

  /**
   * @param {RefProxy} ref - The page reference.
   * @returns {number | null} The page number, if it's cached.
   */
  cachedPageNumber(ref) {
    return this._transport.cachedPageNumber(ref);
  }

  /**
   * @type {DocumentInitParameters} A subset of the current
   *   {DocumentInitParameters}, which are needed in the viewer.
   */
  get loadingParams() {
    return this._transport.loadingParams;
  }

  /**
   * @type {PDFDocumentLoadingTask} The loadingTask for the current document.
   */
  get loadingTask() {
    return this._transport.loadingTask;
  }

  /**
   * @returns {Promise<Object<string, Array<Object>> | null>} A promise that is
   *   resolved with an {Object} containing /AcroForm field data for the JS
   *   sandbox, or `null` when no field data is present in the PDF file.
   */
  getFieldObjects() {
    return this._transport.getFieldObjects();
  }

  /**
   * @returns {Promise<boolean>} A promise that is resolved with `true`
   *   if some /AcroForm fields have JavaScript actions.
   */
  hasJSActions() {
    return this._transport.hasJSActions();
  }

  /**
   * @returns {Promise<Array<string> | null>} A promise that is resolved with an
   *   {Array<string>} containing IDs of annotations that have a calculation
   *   action, or `null` when no such annotations are present in the PDF file.
   */
  getCalculationOrderIds() {
    return this._transport.getCalculationOrderIds();
  }
}

/**
 * Page getViewport parameters.
 *
 * @typedef {Object} GetViewportParameters
 * @property {number} scale - The desired scale of the viewport.
 * @property {number} [rotation] - The desired rotation, in degrees, of
 *   the viewport. If omitted it defaults to the page rotation.
 * @property {number} [offsetX] - The horizontal, i.e. x-axis, offset.
 *   The default value is `0`.
 * @property {number} [offsetY] - The vertical, i.e. y-axis, offset.
 *   The default value is `0`.
 * @property {boolean} [dontFlip] - If true, the y-axis will not be
 *   flipped. The default value is `false`.
 */

/**
 * Page getTextContent parameters.
 *
 * @typedef {Object} getTextContentParameters
 * @property {boolean} [includeMarkedContent] - When true include marked
 *   content items in the items array of TextContent. The default is `false`.
 * @property {boolean} [disableNormalization] - When true the text is *not*
 *   normalized in the worker-thread. The default is `false`.
 */

/**
 * Page text content.
 *
 * @typedef {Object} TextContent
 * @property {Array<TextItem | TextMarkedContent>} items - Array of
 *   {@link TextItem} and {@link TextMarkedContent} objects. TextMarkedContent
 *   items are included when includeMarkedContent is true.
 * @property {Object<string, TextStyle>} styles - {@link TextStyle} objects,
 *   indexed by font name.
 * @property {string | null} lang - The document /Lang attribute.
 */

/**
 * Page text content part.
 *
 * @typedef {Object} TextItem
 * @property {string} str - Text content.
 * @property {string} dir - Text direction: 'ttb', 'ltr' or 'rtl'.
 * @property {Array<any>} transform - Transformation matrix.
 * @property {number} width - Width in device space.
 * @property {number} height - Height in device space.
 * @property {string} fontName - Font name used by PDF.js for converted font.
 * @property {boolean} hasEOL - Indicating if the text content is followed by a
 *   line-break.
 */

/**
 * Page text marked content part.
 *
 * @typedef {Object} TextMarkedContent
 * @property {string} type - Either 'beginMarkedContent',
 *   'beginMarkedContentProps', or 'endMarkedContent'.
 * @property {string} id - The marked content identifier. Only used for type
 *   'beginMarkedContentProps'.
 */

/**
 * Text style.
 *
 * @typedef {Object} TextStyle
 * @property {number} ascent - Font ascent.
 * @property {number} descent - Font descent.
 * @property {boolean} vertical - Whether or not the text is in vertical mode.
 * @property {string} fontFamily - The possible font family.
 */

/**
 * Page annotation parameters.
 *
 * @typedef {Object} GetAnnotationsParameters
 * @property {string} [intent] - Determines the annotations that are fetched,
 *   can be 'display' (viewable annotations), 'print' (printable annotations),
 *   or 'any' (all annotations). The default value is 'display'.
 */

/**
 * Page render parameters.
 *
 * @typedef {Object} RenderParameters
 * @property {CanvasRenderingContext2D} canvasContext - A 2D context of a DOM
 *   Canvas object.
 * @property {PageViewport} viewport - Rendering viewport obtained by calling
 *   the `PDFPageProxy.getViewport` method.
 * @property {string} [intent] - Rendering intent, can be 'display', 'print',
 *   or 'any'. The default value is 'display'.
 * @property {number} [annotationMode] Controls which annotations are rendered
 *   onto the canvas, for annotations with appearance-data; the values from
 *   {@link AnnotationMode} should be used. The following values are supported:
 *    - `AnnotationMode.DISABLE`, which disables all annotations.
 *    - `AnnotationMode.ENABLE`, which includes all possible annotations (thus
 *      it also depends on the `intent`-option, see above).
 *    - `AnnotationMode.ENABLE_FORMS`, which excludes annotations that contain
 *      interactive form elements (those will be rendered in the display layer).
 *    - `AnnotationMode.ENABLE_STORAGE`, which includes all possible annotations
 *      (as above) but where interactive form elements are updated with data
 *      from the {@link AnnotationStorage}-instance; useful e.g. for printing.
 *   The default value is `AnnotationMode.ENABLE`.
 * @property {Array<any>} [transform] - Additional transform, applied just
 *   before viewport transform.
 * @property {CanvasGradient | CanvasPattern | string} [background] - Background
 *   to use for the canvas.
 *   Any valid `canvas.fillStyle` can be used: a `DOMString` parsed as CSS
 *   <color> value, a `CanvasGradient` object (a linear or radial gradient) or
 *   a `CanvasPattern` object (a repetitive image). The default value is
 *   'rgb(255,255,255)'.
 *
 *   NOTE: This option may be partially, or completely, ignored when the
 *   `pageColors`-option is used.
 * @property {Object} [pageColors] - Overwrites background and foreground colors
 *   with user defined ones in order to improve readability in high contrast
 *   mode.
 * @property {Promise<OptionalContentConfig>} [optionalContentConfigPromise] -
 *   A promise that should resolve with an {@link OptionalContentConfig}
 *   created from `PDFDocumentProxy.getOptionalContentConfig`. If `null`,
 *   the configuration will be fetched automatically with the default visibility
 *   states set.
 * @property {Map<string, HTMLCanvasElement>} [annotationCanvasMap] - Map some
 *   annotation ids with canvases used to render them.
 * @property {PrintAnnotationStorage} [printAnnotationStorage]
 * @property {boolean} [isEditing] - Render the page in editing mode.
 */

/**
 * Page getOperatorList parameters.
 *
 * @typedef {Object} GetOperatorListParameters
 * @property {string} [intent] - Rendering intent, can be 'display', 'print',
 *   or 'any'. The default value is 'display'.
 * @property {number} [annotationMode] Controls which annotations are included
 *   in the operatorList, for annotations with appearance-data; the values from
 *   {@link AnnotationMode} should be used. The following values are supported:
 *    - `AnnotationMode.DISABLE`, which disables all annotations.
 *    - `AnnotationMode.ENABLE`, which includes all possible annotations (thus
 *      it also depends on the `intent`-option, see above).
 *    - `AnnotationMode.ENABLE_FORMS`, which excludes annotations that contain
 *      interactive form elements (those will be rendered in the display layer).
 *    - `AnnotationMode.ENABLE_STORAGE`, which includes all possible annotations
 *      (as above) but where interactive form elements are updated with data
 *      from the {@link AnnotationStorage}-instance; useful e.g. for printing.
 *   The default value is `AnnotationMode.ENABLE`.
 * @property {PrintAnnotationStorage} [printAnnotationStorage]
 * @property {boolean} [isEditing] - Render the page in editing mode.
 */

/**
 * Structure tree node. The root node will have a role "Root".
 *
 * @typedef {Object} StructTreeNode
 * @property {Array<StructTreeNode | StructTreeContent>} children - Array of
 *   {@link StructTreeNode} and {@link StructTreeContent} objects.
 * @property {string} role - element's role, already mapped if a role map exists
 * in the PDF.
 */

/**
 * Structure tree content.
 *
 * @typedef {Object} StructTreeContent
 * @property {string} type - either "content" for page and stream structure
 *   elements or "object" for object references.
 * @property {string} id - unique id that will map to the text layer.
 */

/**
 * PDF page operator list.
 *
 * @typedef {Object} PDFOperatorList
 * @property {Array<number>} fnArray - Array containing the operator functions.
 * @property {Array<any>} argsArray - Array containing the arguments of the
 *   functions.
 */

/**
 * Proxy to a `PDFPage` in the worker thread.
 */
class PDFPageProxy {
  #delayedCleanupTimeout = null;

  #pendingCleanup = false;

  constructor(pageIndex, pageInfo, transport, pdfBug = false) {
    this._pageIndex = pageIndex;
    this._pageInfo = pageInfo;
    this._transport = transport;
    this._stats = pdfBug ? new StatTimer() : null;
    this._pdfBug = pdfBug;
    /** @type {PDFObjects} */
    this.commonObjs = transport.commonObjs;
    this.objs = new PDFObjects();

    this._maybeCleanupAfterRender = false;
    this._intentStates = new Map();
    this.destroyed = false;
  }

  /**
   * @type {number} Page number of the page. First page is 1.
   */
  get pageNumber() {
    return this._pageIndex + 1;
  }

  /**
   * @type {number} The number of degrees the page is rotated clockwise.
   */
  get rotate() {
    return this._pageInfo.rotate;
  }

  /**
   * @type {RefProxy | null} The reference that points to this page.
   */
  get ref() {
    return this._pageInfo.ref;
  }

  /**
   * @type {number} The default size of units in 1/72nds of an inch.
   */
  get userUnit() {
    return this._pageInfo.userUnit;
  }

  /**
   * @type {Array<number>} An array of the visible portion of the PDF page in
   *   user space units [x1, y1, x2, y2].
   */
  get view() {
    return this._pageInfo.view;
  }

  /**
   * @param {GetViewportParameters} params - Viewport parameters.
   * @returns {PageViewport} Contains 'width' and 'height' properties
   *   along with transforms required for rendering.
   */
  getViewport({
    scale,
    rotation = this.rotate,
    offsetX = 0,
    offsetY = 0,
    dontFlip = false,
  } = {}) {
    return new PageViewport({
      viewBox: this.view,
      scale,
      rotation,
      offsetX,
      offsetY,
      dontFlip,
    });
  }

  /**
   * @param {GetAnnotationsParameters} [params] - Annotation parameters.
   * @returns {Promise<Array<any>>} A promise that is resolved with an
   *   {Array} of the annotation objects.
   */
  getAnnotations({ intent = "display" } = {}) {
    const { renderingIntent } = this._transport.getRenderingIntent(intent);

    return this._transport.getAnnotations(this._pageIndex, renderingIntent);
  }

  /**
   * @returns {Promise<Object>} A promise that is resolved with an
   *   {Object} with JS actions.
   */
  getJSActions() {
    return this._transport.getPageJSActions(this._pageIndex);
  }

  /**
   * @type {Object} The filter factory instance.
   */
  get filterFactory() {
    return this._transport.filterFactory;
  }

  /**
   * @type {boolean} True if only XFA form.
   */
  get isPureXfa() {
    return shadow(this, "isPureXfa", !!this._transport._htmlForXfa);
  }

  /**
   * @returns {Promise<Object | null>} A promise that is resolved with
   *   an {Object} with a fake DOM object (a tree structure where elements
   *   are {Object} with a name, attributes (class, style, ...), value and
   *   children, very similar to a HTML DOM tree), or `null` if no XFA exists.
   */
  async getXfa() {
    return this._transport._htmlForXfa?.children[this._pageIndex] || null;
  }

  /**
   * Begins the process of rendering a page to the desired context.
   *
   * @param {RenderParameters} params - Page render parameters.
   * @returns {RenderTask} An object that contains a promise that is
   *   resolved when the page finishes rendering.
   */
  render({
    canvasContext,
    viewport,
    intent = "display",
    annotationMode = AnnotationMode.ENABLE,
    transform = null,
    background = null,
    optionalContentConfigPromise = null,
    annotationCanvasMap = null,
    pageColors = null,
    printAnnotationStorage = null,
    isEditing = false,
  }) {
    this._stats?.time("Overall");

    const intentArgs = this._transport.getRenderingIntent(
      intent,
      annotationMode,
      printAnnotationStorage,
      isEditing
    );
    const { renderingIntent, cacheKey } = intentArgs;
    // If there was a pending destroy, cancel it so no cleanup happens during
    // this call to render...
    this.#pendingCleanup = false;
    // ... and ensure that a delayed cleanup is always aborted.
    this.#abortDelayedCleanup();

    optionalContentConfigPromise ||=
      this._transport.getOptionalContentConfig(renderingIntent);

    let intentState = this._intentStates.get(cacheKey);
    if (!intentState) {
      intentState = Object.create(null);
      this._intentStates.set(cacheKey, intentState);
    }

    // Ensure that a pending `streamReader` cancel timeout is always aborted.
    if (intentState.streamReaderCancelTimeout) {
      clearTimeout(intentState.streamReaderCancelTimeout);
      intentState.streamReaderCancelTimeout = null;
    }

    const intentPrint = !!(renderingIntent & RenderingIntentFlag.PRINT);

    // If there's no displayReadyCapability yet, then the operatorList
    // was never requested before. Make the request and create the promise.
    if (!intentState.displayReadyCapability) {
      intentState.displayReadyCapability = Promise.withResolvers();
      intentState.operatorList = {
        fnArray: [],
        argsArray: [],
        lastChunk: false,
        separateAnnots: null,
      };

      this._stats?.time("Page Request");
      this._pumpOperatorList(intentArgs);
    }

    const complete = error => {
      intentState.renderTasks.delete(internalRenderTask);

      // Attempt to reduce memory usage during *printing*, by always running
      // cleanup immediately once rendering has finished.
      if (this._maybeCleanupAfterRender || intentPrint) {
        this.#pendingCleanup = true;
      }
      this.#tryCleanup(/* delayed = */ !intentPrint);

      if (error) {
        internalRenderTask.capability.reject(error);

        this._abortOperatorList({
          intentState,
          reason: error instanceof Error ? error : new Error(error),
        });
      } else {
        internalRenderTask.capability.resolve();
      }

      if (this._stats) {
        this._stats.timeEnd("Rendering");
        this._stats.timeEnd("Overall");

        if (globalThis.Stats?.enabled) {
          globalThis.Stats.add(this.pageNumber, this._stats);
        }
      }
    };

    const internalRenderTask = new InternalRenderTask({
      callback: complete,
      // Only include the required properties, and *not* the entire object.
      params: {
        canvasContext,
        viewport,
        transform,
        background,
      },
      objs: this.objs,
      commonObjs: this.commonObjs,
      annotationCanvasMap,
      operatorList: intentState.operatorList,
      pageIndex: this._pageIndex,
      canvasFactory: this._transport.canvasFactory,
      filterFactory: this._transport.filterFactory,
      useRequestAnimationFrame: !intentPrint,
      pdfBug: this._pdfBug,
      pageColors,
    });

    (intentState.renderTasks ||= new Set()).add(internalRenderTask);
    const renderTask = internalRenderTask.task;

    Promise.all([
      intentState.displayReadyCapability.promise,
      optionalContentConfigPromise,
    ])
      .then(([transparency, optionalContentConfig]) => {
        if (this.destroyed) {
          complete();
          return;
        }
        this._stats?.time("Rendering");

        if (!(optionalContentConfig.renderingIntent & renderingIntent)) {
          throw new Error(
            "Must use the same `intent`-argument when calling the `PDFPageProxy.render` " +
              "and `PDFDocumentProxy.getOptionalContentConfig` methods."
          );
        }
        internalRenderTask.initializeGraphics({
          transparency,
          optionalContentConfig,
        });
        internalRenderTask.operatorListChanged();
      })
      .catch(complete);

    return renderTask;
  }

  /**
   * @param {GetOperatorListParameters} params - Page getOperatorList
   *   parameters.
   * @returns {Promise<PDFOperatorList>} A promise resolved with an
   *   {@link PDFOperatorList} object that represents the page's operator list.
   */
  getOperatorList({
    intent = "display",
    annotationMode = AnnotationMode.ENABLE,
    printAnnotationStorage = null,
    isEditing = false,
  } = {}) {
    if (typeof PDFJSDev !== "undefined" && !PDFJSDev.test("GENERIC")) {
      throw new Error("Not implemented: getOperatorList");
    }
    function operatorListChanged() {
      if (intentState.operatorList.lastChunk) {
        intentState.opListReadCapability.resolve(intentState.operatorList);

        intentState.renderTasks.delete(opListTask);
      }
    }

    const intentArgs = this._transport.getRenderingIntent(
      intent,
      annotationMode,
      printAnnotationStorage,
      isEditing,
      /* isOpList = */ true
    );
    let intentState = this._intentStates.get(intentArgs.cacheKey);
    if (!intentState) {
      intentState = Object.create(null);
      this._intentStates.set(intentArgs.cacheKey, intentState);
    }
    let opListTask;

    if (!intentState.opListReadCapability) {
      opListTask = Object.create(null);
      opListTask.operatorListChanged = operatorListChanged;
      intentState.opListReadCapability = Promise.withResolvers();
      (intentState.renderTasks ||= new Set()).add(opListTask);
      intentState.operatorList = {
        fnArray: [],
        argsArray: [],
        lastChunk: false,
        separateAnnots: null,
      };

      this._stats?.time("Page Request");
      this._pumpOperatorList(intentArgs);
    }
    return intentState.opListReadCapability.promise;
  }

  /**
   * NOTE: All occurrences of whitespace will be replaced by
   * standard spaces (0x20).
   *
   * @param {getTextContentParameters} params - getTextContent parameters.
   * @returns {ReadableStream} Stream for reading text content chunks.
   */
  streamTextContent({
    includeMarkedContent = false,
    disableNormalization = false,
  } = {}) {
    const TEXT_CONTENT_CHUNK_SIZE = 100;

    return this._transport.messageHandler.sendWithStream(
      "GetTextContent",
      {
        pageIndex: this._pageIndex,
        includeMarkedContent: includeMarkedContent === true,
        disableNormalization: disableNormalization === true,
      },
      {
        highWaterMark: TEXT_CONTENT_CHUNK_SIZE,
        size(textContent) {
          return textContent.items.length;
        },
      }
    );
  }

  /**
   * NOTE: All occurrences of whitespace will be replaced by
   * standard spaces (0x20).
   *
   * @param {getTextContentParameters} params - getTextContent parameters.
   * @returns {Promise<TextContent>} A promise that is resolved with a
   *   {@link TextContent} object that represents the page's text content.
   */
  getTextContent(params = {}) {
    if (this._transport._htmlForXfa) {
      // TODO: We need to revisit this once the XFA foreground patch lands and
      // only do this for non-foreground XFA.
      return this.getXfa().then(xfa => XfaText.textContent(xfa));
    }
    const readableStream = this.streamTextContent(params);

    return new Promise(function (resolve, reject) {
      function pump() {
        reader.read().then(function ({ value, done }) {
          if (done) {
            resolve(textContent);
            return;
          }
          textContent.lang ??= value.lang;
          Object.assign(textContent.styles, value.styles);
          textContent.items.push(...value.items);
          pump();
        }, reject);
      }

      const reader = readableStream.getReader();
      const textContent = {
        items: [],
        styles: Object.create(null),
        lang: null,
      };
      pump();
    });
  }

  /**
   * @returns {Promise<StructTreeNode>} A promise that is resolved with a
   *   {@link StructTreeNode} object that represents the page's structure tree,
   *   or `null` when no structure tree is present for the current page.
   */
  getStructTree() {
    return this._transport.getStructTree(this._pageIndex);
  }

  /**
   * Destroys the page object.
   * @private
   */
  _destroy() {
    this.destroyed = true;

    const waitOn = [];
    for (const intentState of this._intentStates.values()) {
      this._abortOperatorList({
        intentState,
        reason: new Error("Page was destroyed."),
        force: true,
      });

      if (intentState.opListReadCapability) {
        // Avoid errors below, since the renderTasks are just stubs.
        continue;
      }
      for (const internalRenderTask of intentState.renderTasks) {
        waitOn.push(internalRenderTask.completed);
        internalRenderTask.cancel();
      }
    }
    this.objs.clear();
    this.#pendingCleanup = false;
    this.#abortDelayedCleanup();

    return Promise.all(waitOn);
  }

  /**
   * Cleans up resources allocated by the page.
   *
   * @param {boolean} [resetStats] - Reset page stats, if enabled.
   *   The default value is `false`.
   * @returns {boolean} Indicates if clean-up was successfully run.
   */
  cleanup(resetStats = false) {
    this.#pendingCleanup = true;
    const success = this.#tryCleanup(/* delayed = */ false);

    if (resetStats && success) {
      this._stats &&= new StatTimer();
    }
    return success;
  }

  /**
   * Attempts to clean up if rendering is in a state where that's possible.
   * @param {boolean} [delayed] - Delay the cleanup, to e.g. improve zooming
   *   performance in documents with large images.
   *   The default value is `false`.
   * @returns {boolean} Indicates if clean-up was successfully run.
   */
  #tryCleanup(delayed = false) {
    this.#abortDelayedCleanup();

    if (!this.#pendingCleanup || this.destroyed) {
      return false;
    }
    if (delayed) {
      this.#delayedCleanupTimeout = setTimeout(() => {
        this.#delayedCleanupTimeout = null;
        this.#tryCleanup(/* delayed = */ false);
      }, DELAYED_CLEANUP_TIMEOUT);

      return false;
    }
    for (const { renderTasks, operatorList } of this._intentStates.values()) {
      if (renderTasks.size > 0 || !operatorList.lastChunk) {
        return false;
      }
    }
    this._intentStates.clear();
    this.objs.clear();
    this.#pendingCleanup = false;
    return true;
  }

  #abortDelayedCleanup() {
    if (this.#delayedCleanupTimeout) {
      clearTimeout(this.#delayedCleanupTimeout);
      this.#delayedCleanupTimeout = null;
    }
  }

  /**
   * @private
   */
  _startRenderPage(transparency, cacheKey) {
    const intentState = this._intentStates.get(cacheKey);
    if (!intentState) {
      return; // Rendering was cancelled.
    }
    this._stats?.timeEnd("Page Request");

    // TODO Refactor RenderPageRequest to separate rendering
    // and operator list logic
    intentState.displayReadyCapability?.resolve(transparency);
  }

  /**
   * @private
   */
  _renderPageChunk(operatorListChunk, intentState) {
    // Add the new chunk to the current operator list.
    for (let i = 0, ii = operatorListChunk.length; i < ii; i++) {
      intentState.operatorList.fnArray.push(operatorListChunk.fnArray[i]);
      intentState.operatorList.argsArray.push(operatorListChunk.argsArray[i]);
    }
    intentState.operatorList.lastChunk = operatorListChunk.lastChunk;
    intentState.operatorList.separateAnnots = operatorListChunk.separateAnnots;

    // Notify all the rendering tasks there are more operators to be consumed.
    for (const internalRenderTask of intentState.renderTasks) {
      internalRenderTask.operatorListChanged();
    }

    if (operatorListChunk.lastChunk) {
      this.#tryCleanup(/* delayed = */ true);
    }
  }

  /**
   * @private
   */
  _pumpOperatorList({
    renderingIntent,
    cacheKey,
    annotationStorageSerializable,
    modifiedIds,
  }) {
    if (typeof PDFJSDev === "undefined" || PDFJSDev.test("TESTING")) {
      assert(
        Number.isInteger(renderingIntent) && renderingIntent > 0,
        '_pumpOperatorList: Expected valid "renderingIntent" argument.'
      );
    }
    const { map, transfer } = annotationStorageSerializable;

    const readableStream = this._transport.messageHandler.sendWithStream(
      "GetOperatorList",
      {
        pageIndex: this._pageIndex,
        intent: renderingIntent,
        cacheKey,
        annotationStorage: map,
        modifiedIds,
      },
      transfer
    );
    const reader = readableStream.getReader();

    const intentState = this._intentStates.get(cacheKey);
    intentState.streamReader = reader;

    const pump = () => {
      reader.read().then(
        ({ value, done }) => {
          if (done) {
            intentState.streamReader = null;
            return;
          }
          if (this._transport.destroyed) {
            return; // Ignore any pending requests if the worker was terminated.
          }
          this._renderPageChunk(value, intentState);
          pump();
        },
        reason => {
          intentState.streamReader = null;

          if (this._transport.destroyed) {
            return; // Ignore any pending requests if the worker was terminated.
          }
          if (intentState.operatorList) {
            // Mark operator list as complete.
            intentState.operatorList.lastChunk = true;

            for (const internalRenderTask of intentState.renderTasks) {
              internalRenderTask.operatorListChanged();
            }
            this.#tryCleanup(/* delayed = */ true);
          }

          if (intentState.displayReadyCapability) {
            intentState.displayReadyCapability.reject(reason);
          } else if (intentState.opListReadCapability) {
            intentState.opListReadCapability.reject(reason);
          } else {
            throw reason;
          }
        }
      );
    };
    pump();
  }

  /**
   * @private
   */
  _abortOperatorList({ intentState, reason, force = false }) {
    if (typeof PDFJSDev === "undefined" || PDFJSDev.test("TESTING")) {
      assert(
        reason instanceof Error,
        '_abortOperatorList: Expected valid "reason" argument.'
      );
    }

    if (!intentState.streamReader) {
      return;
    }
    // Ensure that a pending `streamReader` cancel timeout is always aborted.
    if (intentState.streamReaderCancelTimeout) {
      clearTimeout(intentState.streamReaderCancelTimeout);
      intentState.streamReaderCancelTimeout = null;
    }

    if (!force) {
      // Ensure that an Error occurring in *only* one `InternalRenderTask`, e.g.
      // multiple render() calls on the same canvas, won't break all rendering.
      if (intentState.renderTasks.size > 0) {
        return;
      }
      // Don't immediately abort parsing on the worker-thread when rendering is
      // cancelled, since that will unnecessarily delay re-rendering when (for
      // partially parsed pages) e.g. zooming/rotation occurs in the viewer.
      if (reason instanceof RenderingCancelledException) {
        let delay = RENDERING_CANCELLED_TIMEOUT;
        if (reason.extraDelay > 0 && reason.extraDelay < /* ms = */ 1000) {
          // Above, we prevent the total delay from becoming arbitrarily large.
          delay += reason.extraDelay;
        }

        intentState.streamReaderCancelTimeout = setTimeout(() => {
          intentState.streamReaderCancelTimeout = null;
          this._abortOperatorList({ intentState, reason, force: true });
        }, delay);
        return;
      }
    }
    intentState.streamReader
      .cancel(new AbortException(reason.message))
      .catch(() => {
        // Avoid "Uncaught promise" messages in the console.
      });
    intentState.streamReader = null;

    if (this._transport.destroyed) {
      return; // Ignore any pending requests if the worker was terminated.
    }
    // Remove the current `intentState`, since a cancelled `getOperatorList`
    // call on the worker-thread cannot be re-started...
    for (const [curCacheKey, curIntentState] of this._intentStates) {
      if (curIntentState === intentState) {
        this._intentStates.delete(curCacheKey);
        break;
      }
    }
    // ... and force clean-up to ensure that any old state is always removed.
    this.cleanup();
  }

  /**
   * @type {StatTimer | null} Returns page stats, if enabled; returns `null`
   *   otherwise.
   */
  get stats() {
    return this._stats;
  }
}

class LoopbackPort {
  #listeners = new Set();

  #deferred = Promise.resolve();

  postMessage(obj, transfer) {
    const event = {
      data: structuredClone(obj, transfer ? { transfer } : null),
    };

    this.#deferred.then(() => {
      for (const listener of this.#listeners) {
        listener.call(this, event);
      }
    });
  }

  addEventListener(name, listener) {
    this.#listeners.add(listener);
  }

  removeEventListener(name, listener) {
    this.#listeners.delete(listener);
  }

  terminate() {
    this.#listeners.clear();
  }
}

/**
 * @typedef {Object} PDFWorkerParameters
 * @property {string} [name] - The name of the worker.
 * @property {Worker} [port] - The `workerPort` object.
 * @property {number} [verbosity] - Controls the logging level;
 *   the constants from {@link VerbosityLevel} should be used.
 */

/**
 * PDF.js web worker abstraction that controls the instantiation of PDF
 * documents. Message handlers are used to pass information from the main
 * thread to the worker thread and vice versa. If the creation of a web
 * worker is not possible, a "fake" worker will be used instead.
 *
 * @param {PDFWorkerParameters} params - The worker initialization parameters.
 */
class PDFWorker {
  static #fakeWorkerId = 0;

  static #isWorkerDisabled = false;

  static #workerPorts;

  static {
    if (typeof PDFJSDev === "undefined" || PDFJSDev.test("GENERIC")) {
      if (isNodeJS) {
        // Workers aren't supported in Node.js, force-disabling them there.
        this.#isWorkerDisabled = true;

        GlobalWorkerOptions.workerSrc ||= PDFJSDev.test("LIB")
          ? "../pdf.worker.js"
          : "./pdf.worker.mjs";
      }

      // Check if URLs have the same origin. For non-HTTP based URLs, returns
      // false.
      this._isSameOrigin = (baseUrl, otherUrl) => {
        let base;
        try {
          base = new URL(baseUrl);
          if (!base.origin || base.origin === "null") {
            return false; // non-HTTP url
          }
        } catch {
          return false;
        }
        const other = new URL(otherUrl, base);
        return base.origin === other.origin;
      };

      this._createCDNWrapper = url => {
        // We will rely on blob URL's property to specify origin.
        // We want this function to fail in case if createObjectURL or Blob do
        // not exist or fail for some reason -- our Worker creation will fail
        // anyway.
        const wrapper = `await import("${url}");`;
        return URL.createObjectURL(
          new Blob([wrapper], { type: "text/javascript" })
        );
      };
    }
  }

  constructor({
    name = null,
    port = null,
    verbosity = getVerbosityLevel(),
  } = {}) {
    this.name = name;
    this.destroyed = false;
    this.verbosity = verbosity;

    this._readyCapability = Promise.withResolvers();
    this._port = null;
    this._webWorker = null;
    this._messageHandler = null;

    if (
      (typeof PDFJSDev === "undefined" || !PDFJSDev.test("MOZCENTRAL")) &&
      port
    ) {
      if (PDFWorker.#workerPorts?.has(port)) {
        throw new Error("Cannot use more than one PDFWorker per port.");
      }
      (PDFWorker.#workerPorts ||= new WeakMap()).set(port, this);
      this._initializeFromPort(port);
      return;
    }
    this._initialize();
  }

  /**
   * Promise for worker initialization completion.
   * @type {Promise<void>}
   */
  get promise() {
    if (
      typeof PDFJSDev !== "undefined" &&
      PDFJSDev.test("GENERIC") &&
      isNodeJS
    ) {
      // Ensure that all Node.js packages/polyfills have loaded.
      return Promise.all([NodePackages.promise, this._readyCapability.promise]);
    }
    return this._readyCapability.promise;
  }

  #resolve() {
    this._readyCapability.resolve();
    // Send global setting, e.g. verbosity level.
    this._messageHandler.send("configure", {
      verbosity: this.verbosity,
    });
  }

  /**
   * The current `workerPort`, when it exists.
   * @type {Worker}
   */
  get port() {
    return this._port;
  }

  /**
   * The current MessageHandler-instance.
   * @type {MessageHandler}
   */
  get messageHandler() {
    return this._messageHandler;
  }

  _initializeFromPort(port) {
    if (typeof PDFJSDev !== "undefined" && PDFJSDev.test("MOZCENTRAL")) {
      throw new Error("Not implemented: _initializeFromPort");
    }
    this._port = port;
    this._messageHandler = new MessageHandler("main", "worker", port);
    this._messageHandler.on("ready", function () {
      // Ignoring "ready" event -- MessageHandler should already be initialized
      // and ready to accept messages.
    });
    this.#resolve();
  }

  _initialize() {
    // If worker support isn't disabled explicit and the browser has worker
    // support, create a new web worker and test if it/the browser fulfills
    // all requirements to run parts of pdf.js in a web worker.
    // Right now, the requirement is, that an Uint8Array is still an
    // Uint8Array as it arrives on the worker.
    if (
      PDFWorker.#isWorkerDisabled ||
      PDFWorker.#mainThreadWorkerMessageHandler
    ) {
      this._setupFakeWorker();
      return;
    }
    let { workerSrc } = PDFWorker;

    try {
      // Wraps workerSrc path into blob URL, if the former does not belong
      // to the same origin.
      if (
        typeof PDFJSDev !== "undefined" &&
        PDFJSDev.test("GENERIC") &&
        !PDFWorker._isSameOrigin(window.location.href, workerSrc)
      ) {
        workerSrc = PDFWorker._createCDNWrapper(
          new URL(workerSrc, window.location).href
        );
      }

      const worker = new Worker(workerSrc, { type: "module" });
      const messageHandler = new MessageHandler("main", "worker", worker);
      const terminateEarly = () => {
        ac.abort();
        messageHandler.destroy();
        worker.terminate();
        if (this.destroyed) {
          this._readyCapability.reject(new Error("Worker was destroyed"));
        } else {
          // Fall back to fake worker if the termination is caused by an
          // error (e.g. NetworkError / SecurityError).
          this._setupFakeWorker();
        }
      };

      const ac = new AbortController();
      worker.addEventListener(
        "error",
        () => {
          if (!this._webWorker) {
            // Worker failed to initialize due to an error. Clean up and fall
            // back to the fake worker.
            terminateEarly();
          }
        },
        { signal: ac.signal }
      );

      messageHandler.on("test", data => {
        ac.abort();
        if (this.destroyed || !data) {
          terminateEarly();
          return;
        }
        this._messageHandler = messageHandler;
        this._port = worker;
        this._webWorker = worker;

        this.#resolve();
      });

      messageHandler.on("ready", data => {
        ac.abort();
        if (this.destroyed) {
          terminateEarly();
          return;
        }
        try {
          sendTest();
        } catch {
          // We need fallback to a faked worker.
          this._setupFakeWorker();
        }
      });

      const sendTest = () => {
        const testObj = new Uint8Array();
        // Ensure that we can use `postMessage` transfers.
        messageHandler.send("test", testObj, [testObj.buffer]);
      };

      // It might take time for the worker to initialize. We will try to send
      // the "test" message immediately, and once the "ready" message arrives.
      // The worker shall process only the first received "test" message.
      sendTest();
      return;
    } catch {
      info("The worker has been disabled.");
    }
    // Either workers are not supported or have thrown an exception.
    // Thus, we fallback to a faked worker.
    this._setupFakeWorker();
  }

  _setupFakeWorker() {
    if (!PDFWorker.#isWorkerDisabled) {
      warn("Setting up fake worker.");
      PDFWorker.#isWorkerDisabled = true;
    }

    PDFWorker._setupFakeWorkerGlobal
      .then(WorkerMessageHandler => {
        if (this.destroyed) {
          this._readyCapability.reject(new Error("Worker was destroyed"));
          return;
        }
        const port = new LoopbackPort();
        this._port = port;

        // All fake workers use the same port, making id unique.
        const id = `fake${PDFWorker.#fakeWorkerId++}`;

        // If the main thread is our worker, setup the handling for the
        // messages -- the main thread sends to it self.
        const workerHandler = new MessageHandler(id + "_worker", id, port);
        WorkerMessageHandler.setup(workerHandler, port);

        this._messageHandler = new MessageHandler(id, id + "_worker", port);
        this.#resolve();
      })
      .catch(reason => {
        this._readyCapability.reject(
          new Error(`Setting up fake worker failed: "${reason.message}".`)
        );
      });
  }

  /**
   * Destroys the worker instance.
   */
  destroy() {
    this.destroyed = true;
    if (this._webWorker) {
      // We need to terminate only web worker created resource.
      this._webWorker.terminate();
      this._webWorker = null;
    }
    PDFWorker.#workerPorts?.delete(this._port);
    this._port = null;
    if (this._messageHandler) {
      this._messageHandler.destroy();
      this._messageHandler = null;
    }
  }

  /**
   * @param {PDFWorkerParameters} params - The worker initialization parameters.
   */
  static fromPort(params) {
    if (typeof PDFJSDev !== "undefined" && PDFJSDev.test("MOZCENTRAL")) {
      throw new Error("Not implemented: fromPort");
    }
    if (!params?.port) {
      throw new Error("PDFWorker.fromPort - invalid method signature.");
    }
    const cachedPort = this.#workerPorts?.get(params.port);
    if (cachedPort) {
      if (cachedPort._pendingDestroy) {
        throw new Error(
          "PDFWorker.fromPort - the worker is being destroyed.\n" +
            "Please remember to await `PDFDocumentLoadingTask.destroy()`-calls."
        );
      }
      return cachedPort;
    }
    return new PDFWorker(params);
  }

  /**
   * The current `workerSrc`, when it exists.
   * @type {string}
   */
  static get workerSrc() {
    if (GlobalWorkerOptions.workerSrc) {
      return GlobalWorkerOptions.workerSrc;
    }
    throw new Error('No "GlobalWorkerOptions.workerSrc" specified.');
  }

  static get #mainThreadWorkerMessageHandler() {
    try {
      return globalThis.pdfjsWorker?.WorkerMessageHandler || null;
    } catch {
      return null;
    }
  }

  // Loads worker code into the main-thread.
  static get _setupFakeWorkerGlobal() {
    const loader = async () => {
      if (this.#mainThreadWorkerMessageHandler) {
        // The worker was already loaded using e.g. a `<script>` tag.
        return this.#mainThreadWorkerMessageHandler;
      }
      const worker =
        typeof PDFJSDev === "undefined"
          ? await import("pdfjs/pdf.worker.js")
          : await __non_webpack_import__(this.workerSrc);
      return worker.WorkerMessageHandler;
    };

    return shadow(this, "_setupFakeWorkerGlobal", loader());
  }
}

/**
 * For internal use only.
 * @ignore
 */
class WorkerTransport {
  #methodPromises = new Map();

  #pageCache = new Map();

  #pagePromises = new Map();

  #pageRefCache = new Map();

  #passwordCapability = null;

  constructor(messageHandler, loadingTask, networkStream, params, factory) {
    this.messageHandler = messageHandler;
    this.loadingTask = loadingTask;
    this.commonObjs = new PDFObjects();
    this.fontLoader = new FontLoader({
      ownerDocument: params.ownerDocument,
      styleElement: params.styleElement,
    });
    this.loadingParams = params.loadingParams;
    this._params = params;

    this.canvasFactory = factory.canvasFactory;
    this.filterFactory = factory.filterFactory;
    this.cMapReaderFactory = factory.cMapReaderFactory;
    this.standardFontDataFactory = factory.standardFontDataFactory;

    this.destroyed = false;
    this.destroyCapability = null;

    this._networkStream = networkStream;
    this._fullReader = null;
    this._lastProgress = null;
    this.downloadInfoCapability = Promise.withResolvers();

    this.setupMessageHandler();

    if (typeof PDFJSDev === "undefined" || PDFJSDev.test("TESTING")) {
      // For testing purposes.
      Object.defineProperty(this, "getNetworkStreamName", {
        value: () => networkStream?.constructor?.name || null,
      });
      Object.defineProperty(this, "getXFADatasets", {
        value: () =>
          this.messageHandler.sendWithPromise("GetXFADatasets", null),
      });
      Object.defineProperty(this, "getXRefPrevValue", {
        value: () =>
          this.messageHandler.sendWithPromise("GetXRefPrevValue", null),
      });
      Object.defineProperty(this, "getStartXRefPos", {
        value: () =>
          this.messageHandler.sendWithPromise("GetStartXRefPos", null),
      });
      Object.defineProperty(this, "getAnnotArray", {
        value: pageIndex =>
          this.messageHandler.sendWithPromise("GetAnnotArray", { pageIndex }),
      });
    }
  }

  #cacheSimpleMethod(name, data = null) {
    const cachedPromise = this.#methodPromises.get(name);
    if (cachedPromise) {
      return cachedPromise;
    }
    const promise = this.messageHandler.sendWithPromise(name, data);

    this.#methodPromises.set(name, promise);
    return promise;
  }

  get annotationStorage() {
    return shadow(this, "annotationStorage", new AnnotationStorage());
  }

  getRenderingIntent(
    intent,
    annotationMode = AnnotationMode.ENABLE,
    printAnnotationStorage = null,
    isEditing = false,
    isOpList = false
  ) {
    let renderingIntent = RenderingIntentFlag.DISPLAY; // Default value.
    let annotationStorageSerializable = SerializableEmpty;

    switch (intent) {
      case "any":
        renderingIntent = RenderingIntentFlag.ANY;
        break;
      case "display":
        break;
      case "print":
        renderingIntent = RenderingIntentFlag.PRINT;
        break;
      default:
        warn(`getRenderingIntent - invalid intent: ${intent}`);
    }

    const annotationStorage =
      renderingIntent & RenderingIntentFlag.PRINT &&
      printAnnotationStorage instanceof PrintAnnotationStorage
        ? printAnnotationStorage
        : this.annotationStorage;

    switch (annotationMode) {
      case AnnotationMode.DISABLE:
        renderingIntent += RenderingIntentFlag.ANNOTATIONS_DISABLE;
        break;
      case AnnotationMode.ENABLE:
        break;
      case AnnotationMode.ENABLE_FORMS:
        renderingIntent += RenderingIntentFlag.ANNOTATIONS_FORMS;
        break;
      case AnnotationMode.ENABLE_STORAGE:
        renderingIntent += RenderingIntentFlag.ANNOTATIONS_STORAGE;

        annotationStorageSerializable = annotationStorage.serializable;
        break;
      default:
        warn(`getRenderingIntent - invalid annotationMode: ${annotationMode}`);
    }

    if (isEditing) {
      renderingIntent += RenderingIntentFlag.IS_EDITING;
    }
    if (isOpList) {
      renderingIntent += RenderingIntentFlag.OPLIST;
    }

    const { ids: modifiedIds, hash: modifiedIdsHash } =
      annotationStorage.modifiedIds;

    const cacheKeyBuf = [
      renderingIntent,
      annotationStorageSerializable.hash,
      modifiedIdsHash,
    ];

    return {
      renderingIntent,
      cacheKey: cacheKeyBuf.join("_"),
      annotationStorageSerializable,
      modifiedIds,
    };
  }

  destroy() {
    if (this.destroyCapability) {
      return this.destroyCapability.promise;
    }

    this.destroyed = true;
    this.destroyCapability = Promise.withResolvers();

    this.#passwordCapability?.reject(
      new Error("Worker was destroyed during onPassword callback")
    );

    const waitOn = [];
    // We need to wait for all renderings to be completed, e.g.
    // timeout/rAF can take a long time.
    for (const page of this.#pageCache.values()) {
      waitOn.push(page._destroy());
    }
    this.#pageCache.clear();
    this.#pagePromises.clear();
    this.#pageRefCache.clear();
    // Allow `AnnotationStorage`-related clean-up when destroying the document.
    if (this.hasOwnProperty("annotationStorage")) {
      this.annotationStorage.resetModified();
    }
    // We also need to wait for the worker to finish its long running tasks.
    const terminated = this.messageHandler.sendWithPromise("Terminate", null);
    waitOn.push(terminated);

    Promise.all(waitOn).then(() => {
      this.commonObjs.clear();
      this.fontLoader.clear();
      this.#methodPromises.clear();
      this.filterFactory.destroy();
      TextLayer.cleanup();

      this._networkStream?.cancelAllRequests(
        new AbortException("Worker was terminated.")
      );

      if (this.messageHandler) {
        this.messageHandler.destroy();
        this.messageHandler = null;
      }
      this.destroyCapability.resolve();
    }, this.destroyCapability.reject);
    return this.destroyCapability.promise;
  }

  setupMessageHandler() {
    const { messageHandler, loadingTask } = this;

    messageHandler.on("GetReader", (data, sink) => {
      assert(
        this._networkStream,
        "GetReader - no `IPDFStream` instance available."
      );
      this._fullReader = this._networkStream.getFullReader();
      this._fullReader.onProgress = evt => {
        this._lastProgress = {
          loaded: evt.loaded,
          total: evt.total,
        };
      };
      sink.onPull = () => {
        this._fullReader
          .read()
          .then(function ({ value, done }) {
            if (done) {
              sink.close();
              return;
            }
            assert(
              value instanceof ArrayBuffer,
              "GetReader - expected an ArrayBuffer."
            );
            // Enqueue data chunk into sink, and transfer it
            // to other side as `Transferable` object.
            sink.enqueue(new Uint8Array(value), 1, [value]);
          })
          .catch(reason => {
            sink.error(reason);
          });
      };

      sink.onCancel = reason => {
        this._fullReader.cancel(reason);

        sink.ready.catch(readyReason => {
          if (this.destroyed) {
            return; // Ignore any pending requests if the worker was terminated.
          }
          throw readyReason;
        });
      };
    });

    messageHandler.on("ReaderHeadersReady", data => {
      const headersCapability = Promise.withResolvers();
      const fullReader = this._fullReader;
      fullReader.headersReady.then(() => {
        // If stream or range are disabled, it's our only way to report
        // loading progress.
        if (!fullReader.isStreamingSupported || !fullReader.isRangeSupported) {
          if (this._lastProgress) {
            loadingTask.onProgress?.(this._lastProgress);
          }
          fullReader.onProgress = evt => {
            loadingTask.onProgress?.({
              loaded: evt.loaded,
              total: evt.total,
            });
          };
        }

        headersCapability.resolve({
          isStreamingSupported: fullReader.isStreamingSupported,
          isRangeSupported: fullReader.isRangeSupported,
          contentLength: fullReader.contentLength,
        });
      }, headersCapability.reject);

      return headersCapability.promise;
    });

    messageHandler.on("GetRangeReader", (data, sink) => {
      assert(
        this._networkStream,
        "GetRangeReader - no `IPDFStream` instance available."
      );
      const rangeReader = this._networkStream.getRangeReader(
        data.begin,
        data.end
      );

      // When streaming is enabled, it's possible that the data requested here
      // has already been fetched via the `_fullRequestReader` implementation.
      // However, given that the PDF data is loaded asynchronously on the
      // main-thread and then sent via `postMessage` to the worker-thread,
      // it may not have been available during parsing (hence the attempt to
      // use range requests here).
      //
      // To avoid wasting time and resources here, we'll thus *not* dispatch
      // range requests if the data was already loaded but has not been sent to
      // the worker-thread yet (which will happen via the `_fullRequestReader`).
      if (!rangeReader) {
        sink.close();
        return;
      }

      sink.onPull = () => {
        rangeReader
          .read()
          .then(function ({ value, done }) {
            if (done) {
              sink.close();
              return;
            }
            assert(
              value instanceof ArrayBuffer,
              "GetRangeReader - expected an ArrayBuffer."
            );
            sink.enqueue(new Uint8Array(value), 1, [value]);
          })
          .catch(reason => {
            sink.error(reason);
          });
      };

      sink.onCancel = reason => {
        rangeReader.cancel(reason);

        sink.ready.catch(readyReason => {
          if (this.destroyed) {
            return; // Ignore any pending requests if the worker was terminated.
          }
          throw readyReason;
        });
      };
    });

    messageHandler.on("GetDoc", ({ pdfInfo }) => {
      this._numPages = pdfInfo.numPages;
      this._htmlForXfa = pdfInfo.htmlForXfa;
      delete pdfInfo.htmlForXfa;
      loadingTask._capability.resolve(new PDFDocumentProxy(pdfInfo, this));
    });

    messageHandler.on("DocException", function (ex) {
      let reason;
      switch (ex.name) {
        case "PasswordException":
          reason = new PasswordException(ex.message, ex.code);
          break;
        case "InvalidPDFException":
          reason = new InvalidPDFException(ex.message);
          break;
        case "MissingPDFException":
          reason = new MissingPDFException(ex.message);
          break;
        case "UnexpectedResponseException":
          reason = new UnexpectedResponseException(ex.message, ex.status);
          break;
        case "UnknownErrorException":
          reason = new UnknownErrorException(ex.message, ex.details);
          break;
        default:
          unreachable("DocException - expected a valid Error.");
      }
      loadingTask._capability.reject(reason);
    });

    messageHandler.on("PasswordRequest", exception => {
      this.#passwordCapability = Promise.withResolvers();

      if (loadingTask.onPassword) {
        const updatePassword = password => {
          if (password instanceof Error) {
            this.#passwordCapability.reject(password);
          } else {
            this.#passwordCapability.resolve({ password });
          }
        };
        try {
          loadingTask.onPassword(updatePassword, exception.code);
        } catch (ex) {
          this.#passwordCapability.reject(ex);
        }
      } else {
        this.#passwordCapability.reject(
          new PasswordException(exception.message, exception.code)
        );
      }
      return this.#passwordCapability.promise;
    });

    messageHandler.on("DataLoaded", data => {
      // For consistency: Ensure that progress is always reported when the
      // entire PDF file has been loaded, regardless of how it was fetched.
      loadingTask.onProgress?.({
        loaded: data.length,
        total: data.length,
      });

      this.downloadInfoCapability.resolve(data);
    });

    messageHandler.on("StartRenderPage", data => {
      if (this.destroyed) {
        return; // Ignore any pending requests if the worker was terminated.
      }

      const page = this.#pageCache.get(data.pageIndex);
      page._startRenderPage(data.transparency, data.cacheKey);
    });

    messageHandler.on("commonobj", ([id, type, exportedData]) => {
      if (this.destroyed) {
        return null; // Ignore any pending requests if the worker was terminated.
      }

      if (this.commonObjs.has(id)) {
        return null;
      }

      switch (type) {
        case "Font":
          const { disableFontFace, fontExtraProperties, pdfBug } = this._params;

          if ("error" in exportedData) {
            const exportedError = exportedData.error;
            warn(`Error during font loading: ${exportedError}`);
            this.commonObjs.resolve(id, exportedError);
            break;
          }

          const inspectFont =
            pdfBug && globalThis.FontInspector?.enabled
              ? (font, url) => globalThis.FontInspector.fontAdded(font, url)
              : null;
          const font = new FontFaceObject(exportedData, {
            disableFontFace,
            inspectFont,
          });

          this.fontLoader
            .bind(font)
            .catch(() => messageHandler.sendWithPromise("FontFallback", { id }))
            .finally(() => {
              if (!fontExtraProperties && font.data) {
                // Immediately release the `font.data` property once the font
                // has been attached to the DOM, since it's no longer needed,
                // rather than waiting for a `PDFDocumentProxy.cleanup` call.
                // Since `font.data` could be very large, e.g. in some cases
                // multiple megabytes, this will help reduce memory usage.
                font.data = null;
              }
              this.commonObjs.resolve(id, font);
            });
          break;
        case "CopyLocalImage":
          const { imageRef } = exportedData;
          assert(imageRef, "The imageRef must be defined.");

          for (const pageProxy of this.#pageCache.values()) {
            for (const [, data] of pageProxy.objs) {
              if (data?.ref !== imageRef) {
                continue;
              }
              if (!data.dataLen) {
                return null;
              }
              this.commonObjs.resolve(id, structuredClone(data));
              return data.dataLen;
            }
          }
          break;
        case "FontPath":
        case "Image":
        case "Pattern":
          this.commonObjs.resolve(id, exportedData);
          break;
        default:
          throw new Error(`Got unknown common object type ${type}`);
      }

      return null;
    });

    messageHandler.on("obj", ([id, pageIndex, type, imageData]) => {
      if (this.destroyed) {
        // Ignore any pending requests if the worker was terminated.
        return;
      }

      const pageProxy = this.#pageCache.get(pageIndex);
      if (pageProxy.objs.has(id)) {
        return;
      }
      // Don't store data *after* cleanup has successfully run, see bug 1854145.
      if (pageProxy._intentStates.size === 0) {
        imageData?.bitmap?.close(); // Release any `ImageBitmap` data.
        return;
      }

      switch (type) {
        case "Image":
          pageProxy.objs.resolve(id, imageData);

          // Heuristic that will allow us not to store large data.
          if (imageData?.dataLen > MAX_IMAGE_SIZE_TO_CACHE) {
            pageProxy._maybeCleanupAfterRender = true;
          }
          break;
        case "Pattern":
          pageProxy.objs.resolve(id, imageData);
          break;
        default:
          throw new Error(`Got unknown object type ${type}`);
      }
    });

    messageHandler.on("DocProgress", data => {
      if (this.destroyed) {
        return; // Ignore any pending requests if the worker was terminated.
      }
      loadingTask.onProgress?.({
        loaded: data.loaded,
        total: data.total,
      });
    });

    messageHandler.on("FetchBuiltInCMap", data => {
      if (this.destroyed) {
        return Promise.reject(new Error("Worker was destroyed."));
      }
      if (!this.cMapReaderFactory) {
        return Promise.reject(
          new Error(
            "CMapReaderFactory not initialized, see the `useWorkerFetch` parameter."
          )
        );
      }
      return this.cMapReaderFactory.fetch(data);
    });

    messageHandler.on("FetchStandardFontData", data => {
      if (this.destroyed) {
        return Promise.reject(new Error("Worker was destroyed."));
      }
      if (!this.standardFontDataFactory) {
        return Promise.reject(
          new Error(
            "StandardFontDataFactory not initialized, see the `useWorkerFetch` parameter."
          )
        );
      }
      return this.standardFontDataFactory.fetch(data);
    });
  }

  getData() {
    return this.messageHandler.sendWithPromise("GetData", null);
  }

  saveDocument() {
    if (this.annotationStorage.size <= 0) {
      warn(
        "saveDocument called while `annotationStorage` is empty, " +
          "please use the getData-method instead."
      );
    }
    const { map, transfer } = this.annotationStorage.serializable;

    return this.messageHandler
      .sendWithPromise(
        "SaveDocument",
        {
          isPureXfa: !!this._htmlForXfa,
          numPages: this._numPages,
          annotationStorage: map,
          filename: this._fullReader?.filename ?? null,
        },
        transfer
      )
      .finally(() => {
        this.annotationStorage.resetModified();
      });
  }

  getPage(pageNumber) {
    if (
      !Number.isInteger(pageNumber) ||
      pageNumber <= 0 ||
      pageNumber > this._numPages
    ) {
      return Promise.reject(new Error("Invalid page request."));
    }

    const pageIndex = pageNumber - 1,
      cachedPromise = this.#pagePromises.get(pageIndex);
    if (cachedPromise) {
      return cachedPromise;
    }
    const promise = this.messageHandler
      .sendWithPromise("GetPage", {
        pageIndex,
      })
      .then(pageInfo => {
        if (this.destroyed) {
          throw new Error("Transport destroyed");
        }
        if (pageInfo.refStr) {
          this.#pageRefCache.set(pageInfo.refStr, pageNumber);
        }

        const page = new PDFPageProxy(
          pageIndex,
          pageInfo,
          this,
          this._params.pdfBug
        );
        this.#pageCache.set(pageIndex, page);
        return page;
      });
    this.#pagePromises.set(pageIndex, promise);
    return promise;
  }

  getPageIndex(ref) {
    if (!isRefProxy(ref)) {
      return Promise.reject(new Error("Invalid pageIndex request."));
    }
    return this.messageHandler.sendWithPromise("GetPageIndex", {
      num: ref.num,
      gen: ref.gen,
    });
  }

  getAnnotations(pageIndex, intent) {
    return this.messageHandler.sendWithPromise("GetAnnotations", {
      pageIndex,
      intent,
    });
  }

  getFieldObjects() {
    return this.#cacheSimpleMethod("GetFieldObjects");
  }

  hasJSActions() {
    return this.#cacheSimpleMethod("HasJSActions");
  }

  getCalculationOrderIds() {
    return this.messageHandler.sendWithPromise("GetCalculationOrderIds", null);
  }

  getDestinations() {
    return this.messageHandler.sendWithPromise("GetDestinations", null);
  }

  getDestination(id) {
    if (typeof id !== "string") {
      return Promise.reject(new Error("Invalid destination request."));
    }
    return this.messageHandler.sendWithPromise("GetDestination", {
      id,
    });
  }

  getPageLabels() {
    return this.messageHandler.sendWithPromise("GetPageLabels", null);
  }

  getPageLayout() {
    return this.messageHandler.sendWithPromise("GetPageLayout", null);
  }

  getPageMode() {
    return this.messageHandler.sendWithPromise("GetPageMode", null);
  }

  getViewerPreferences() {
    return this.messageHandler.sendWithPromise("GetViewerPreferences", null);
  }

  getOpenAction() {
    return this.messageHandler.sendWithPromise("GetOpenAction", null);
  }

  getAttachments() {
    return this.messageHandler.sendWithPromise("GetAttachments", null);
  }

  getDocJSActions() {
    return this.#cacheSimpleMethod("GetDocJSActions");
  }

  getPageJSActions(pageIndex) {
    return this.messageHandler.sendWithPromise("GetPageJSActions", {
      pageIndex,
    });
  }

  getStructTree(pageIndex) {
    return this.messageHandler.sendWithPromise("GetStructTree", {
      pageIndex,
    });
  }

  getOutline() {
    return this.messageHandler.sendWithPromise("GetOutline", null);
  }

  getOptionalContentConfig(renderingIntent) {
    return this.#cacheSimpleMethod("GetOptionalContentConfig").then(
      data => new OptionalContentConfig(data, renderingIntent)
    );
  }

  getPermissions() {
    return this.messageHandler.sendWithPromise("GetPermissions", null);
  }

  getMetadata() {
    const name = "GetMetadata",
      cachedPromise = this.#methodPromises.get(name);
    if (cachedPromise) {
      return cachedPromise;
    }
    const promise = this.messageHandler
      .sendWithPromise(name, null)
      .then(results => ({
        info: results[0],
        metadata: results[1] ? new Metadata(results[1]) : null,
        contentDispositionFilename: this._fullReader?.filename ?? null,
        contentLength: this._fullReader?.contentLength ?? null,
      }));
    this.#methodPromises.set(name, promise);
    return promise;
  }

  getMarkInfo() {
    return this.messageHandler.sendWithPromise("GetMarkInfo", null);
  }

  async startCleanup(keepLoadedFonts = false) {
    if (this.destroyed) {
      return; // No need to manually clean-up when destruction has started.
    }
    await this.messageHandler.sendWithPromise("Cleanup", null);

    for (const page of this.#pageCache.values()) {
      const cleanupSuccessful = page.cleanup();

      if (!cleanupSuccessful) {
        throw new Error(
          `startCleanup: Page ${page.pageNumber} is currently rendering.`
        );
      }
    }
    this.commonObjs.clear();
    if (!keepLoadedFonts) {
      this.fontLoader.clear();
    }
    this.#methodPromises.clear();
    this.filterFactory.destroy(/* keepHCM = */ true);
    TextLayer.cleanup();
  }

  cachedPageNumber(ref) {
    if (!isRefProxy(ref)) {
      return null;
    }
    const refStr = ref.gen === 0 ? `${ref.num}R` : `${ref.num}R${ref.gen}`;
    return this.#pageRefCache.get(refStr) ?? null;
  }
}

const INITIAL_DATA = Symbol("INITIAL_DATA");

/**
 * A PDF document and page is built of many objects. E.g. there are objects for
 * fonts, images, rendering code, etc. These objects may get processed inside of
 * a worker. This class implements some basic methods to manage these objects.
 */
class PDFObjects {
  #objs = Object.create(null);

  /**
   * Ensures there is an object defined for `objId`.
   *
   * @param {string} objId
   * @returns {Object}
   */
  #ensureObj(objId) {
    return (this.#objs[objId] ||= {
      ...Promise.withResolvers(),
      data: INITIAL_DATA,
    });
  }

  /**
   * If called *without* callback, this returns the data of `objId` but the
   * object needs to be resolved. If it isn't, this method throws.
   *
   * If called *with* a callback, the callback is called with the data of the
   * object once the object is resolved. That means, if you call this method
   * and the object is already resolved, the callback gets called right away.
   *
   * @param {string} objId
   * @param {function} [callback]
   * @returns {any}
   */
  get(objId, callback = null) {
    // If there is a callback, then the get can be async and the object is
    // not required to be resolved right now.
    if (callback) {
      const obj = this.#ensureObj(objId);
      obj.promise.then(() => callback(obj.data));
      return null;
    }
    // If there isn't a callback, the user expects to get the resolved data
    // directly.
    const obj = this.#objs[objId];
    // If there isn't an object yet or the object isn't resolved, then the
    // data isn't ready yet!
    if (!obj || obj.data === INITIAL_DATA) {
      throw new Error(`Requesting object that isn't resolved yet ${objId}.`);
    }
    return obj.data;
  }

  /**
   * @param {string} objId
   * @returns {boolean}
   */
  has(objId) {
    const obj = this.#objs[objId];
    return !!obj && obj.data !== INITIAL_DATA;
  }

  /**
   * Resolves the object `objId` with optional `data`.
   *
   * @param {string} objId
   * @param {any} [data]
   */
  resolve(objId, data = null) {
    const obj = this.#ensureObj(objId);
    obj.data = data;
    obj.resolve();
  }

  clear() {
    for (const objId in this.#objs) {
      const { data } = this.#objs[objId];
      data?.bitmap?.close(); // Release any `ImageBitmap` data.
    }
    this.#objs = Object.create(null);
  }

  *[Symbol.iterator]() {
    for (const objId in this.#objs) {
      const { data } = this.#objs[objId];

      if (data === INITIAL_DATA) {
        continue;
      }
      yield [objId, data];
    }
  }
}

/**
 * Allows controlling of the rendering tasks.
 */
class RenderTask {
  #internalRenderTask = null;

  constructor(internalRenderTask) {
    this.#internalRenderTask = internalRenderTask;

    /**
     * Callback for incremental rendering -- a function that will be called
     * each time the rendering is paused.  To continue rendering call the
     * function that is the first argument to the callback.
     * @type {function}
     */
    this.onContinue = null;

    if (typeof PDFJSDev === "undefined" || PDFJSDev.test("TESTING")) {
      // For testing purposes.
      Object.defineProperty(this, "getOperatorList", {
        value: () => this.#internalRenderTask.operatorList,
      });
    }
  }

  /**
   * Promise for rendering task completion.
   * @type {Promise<void>}
   */
  get promise() {
    return this.#internalRenderTask.capability.promise;
  }

  /**
   * Cancels the rendering task. If the task is currently rendering it will
   * not be cancelled until graphics pauses with a timeout. The promise that
   * this object extends will be rejected when cancelled.
   *
   * @param {number} [extraDelay]
   */
  cancel(extraDelay = 0) {
    this.#internalRenderTask.cancel(/* error = */ null, extraDelay);
  }

  /**
   * Whether form fields are rendered separately from the main operatorList.
   * @type {boolean}
   */
  get separateAnnots() {
    const { separateAnnots } = this.#internalRenderTask.operatorList;
    if (!separateAnnots) {
      return false;
    }
    const { annotationCanvasMap } = this.#internalRenderTask;
    return (
      separateAnnots.form ||
      (separateAnnots.canvas && annotationCanvasMap?.size > 0)
    );
  }
}

/**
 * For internal use only.
 * @ignore
 */
class InternalRenderTask {
  #rAF = null;

  static #canvasInUse = new WeakSet();

  constructor({
    callback,
    params,
    objs,
    commonObjs,
    annotationCanvasMap,
    operatorList,
    pageIndex,
    canvasFactory,
    filterFactory,
    useRequestAnimationFrame = false,
    pdfBug = false,
    pageColors = null,
  }) {
    this.callback = callback;
    this.params = params;
    this.objs = objs;
    this.commonObjs = commonObjs;
    this.annotationCanvasMap = annotationCanvasMap;
    this.operatorListIdx = null;
    this.operatorList = operatorList;
    this._pageIndex = pageIndex;
    this.canvasFactory = canvasFactory;
    this.filterFactory = filterFactory;
    this._pdfBug = pdfBug;
    this.pageColors = pageColors;

    this.running = false;
    this.graphicsReadyCallback = null;
    this.graphicsReady = false;
    this._useRequestAnimationFrame =
      useRequestAnimationFrame === true && typeof window !== "undefined";
    this.cancelled = false;
    this.capability = Promise.withResolvers();
    this.task = new RenderTask(this);
    // caching this-bound methods
    this._cancelBound = this.cancel.bind(this);
    this._continueBound = this._continue.bind(this);
    this._scheduleNextBound = this._scheduleNext.bind(this);
    this._nextBound = this._next.bind(this);
    this._canvas = params.canvasContext.canvas;
  }

  get completed() {
    return this.capability.promise.catch(function () {
      // Ignoring errors, since we only want to know when rendering is
      // no longer pending.
    });
  }

  initializeGraphics({ transparency = false, optionalContentConfig }) {
    if (this.cancelled) {
      return;
    }
    if (this._canvas) {
      if (InternalRenderTask.#canvasInUse.has(this._canvas)) {
        throw new Error(
          "Cannot use the same canvas during multiple render() operations. " +
            "Use different canvas or ensure previous operations were " +
            "cancelled or completed."
        );
      }
      InternalRenderTask.#canvasInUse.add(this._canvas);
    }

    if (this._pdfBug && globalThis.StepperManager?.enabled) {
      this.stepper = globalThis.StepperManager.create(this._pageIndex);
      this.stepper.init(this.operatorList);
      this.stepper.nextBreakPoint = this.stepper.getNextBreakPoint();
    }
    const { canvasContext, viewport, transform, background } = this.params;

    this.gfx = new CanvasGraphics(
      canvasContext,
      this.commonObjs,
      this.objs,
      this.canvasFactory,
      this.filterFactory,
      { optionalContentConfig },
      this.annotationCanvasMap,
      this.pageColors
    );
    this.gfx.beginDrawing({
      transform,
      viewport,
      transparency,
      background,
    });
    this.operatorListIdx = 0;
    this.graphicsReady = true;
    this.graphicsReadyCallback?.();
  }

  cancel(error = null, extraDelay = 0) {
    this.running = false;
    this.cancelled = true;
    this.gfx?.endDrawing();
    if (this.#rAF) {
      window.cancelAnimationFrame(this.#rAF);
      this.#rAF = null;
    }
    InternalRenderTask.#canvasInUse.delete(this._canvas);

    this.callback(
      error ||
        new RenderingCancelledException(
          `Rendering cancelled, page ${this._pageIndex + 1}`,
          extraDelay
        )
    );
  }

  operatorListChanged() {
    if (!this.graphicsReady) {
      this.graphicsReadyCallback ||= this._continueBound;
      return;
    }
    this.stepper?.updateOperatorList(this.operatorList);

    if (this.running) {
      return;
    }
    this._continue();
  }

  _continue() {
    this.running = true;
    if (this.cancelled) {
      return;
    }
    if (this.task.onContinue) {
      this.task.onContinue(this._scheduleNextBound);
    } else {
      this._scheduleNext();
    }
  }

  _scheduleNext() {
    if (this._useRequestAnimationFrame) {
      this.#rAF = window.requestAnimationFrame(() => {
        this.#rAF = null;
        this._nextBound().catch(this._cancelBound);
      });
    } else {
      Promise.resolve().then(this._nextBound).catch(this._cancelBound);
    }
  }

  async _next() {
    if (this.cancelled) {
      return;
    }
    this.operatorListIdx = this.gfx.executeOperatorList(
      this.operatorList,
      this.operatorListIdx,
      this._continueBound,
      this.stepper
    );
    if (this.operatorListIdx === this.operatorList.argsArray.length) {
      this.running = false;
      if (this.operatorList.lastChunk) {
        this.gfx.endDrawing();
        InternalRenderTask.#canvasInUse.delete(this._canvas);

        this.callback();
      }
    }
  }
}

/** @type {string} */
const version =
  typeof PDFJSDev !== "undefined" ? PDFJSDev.eval("BUNDLE_VERSION") : null;
/** @type {string} */
const build =
  typeof PDFJSDev !== "undefined" ? PDFJSDev.eval("BUNDLE_BUILD") : null;

export {
  build,
  DefaultCanvasFactory,
  DefaultCMapReaderFactory,
  DefaultFilterFactory,
  DefaultStandardFontDataFactory,
  getDocument,
  LoopbackPort,
  PDFDataRangeTransport,
  PDFDocumentLoadingTask,
  PDFDocumentProxy,
  PDFPageProxy,
  PDFWorker,
  RenderTask,
  version,
};<|MERGE_RESOLUTION|>--- conflicted
+++ resolved
@@ -77,24 +77,6 @@
 const RENDERING_CANCELLED_TIMEOUT = 100; // ms
 const DELAYED_CLEANUP_TIMEOUT = 5000; // ms
 
-<<<<<<< HEAD
-const DefaultCanvasFactory =
-  typeof PDFJSDev !== "undefined" && PDFJSDev.test("GENERIC") && isNodeJS
-    ? NodeCanvasFactory
-    : DOMCanvasFactory;
-const DefaultCMapReaderFactory =
-  typeof PDFJSDev !== "undefined" && PDFJSDev.test("GENERIC") && isNodeJS
-    ? NodeCMapReaderFactory
-    : DOMCMapReaderFactory;
-const DefaultFilterFactory =
-  typeof PDFJSDev !== "undefined" && PDFJSDev.test("GENERIC") && isNodeJS
-    ? NodeFilterFactory
-    : DOMFilterFactory;
-const DefaultStandardFontDataFactory =
-  typeof PDFJSDev !== "undefined" && PDFJSDev.test("GENERIC") && isNodeJS
-    ? NodeStandardFontDataFactory
-    : DOMStandardFontDataFactory;
-=======
 const DefaultCanvasFactory = DOMCanvasFactory;
 const DefaultCMapReaderFactory = DOMCMapReaderFactory;
 const DefaultFilterFactory = DOMFilterFactory;
@@ -124,7 +106,6 @@
       : new PDFNetworkStream(params);
   };
 }
->>>>>>> 51118d10
 
 /**
  * @typedef { Int8Array | Uint8Array | Uint8ClampedArray |
