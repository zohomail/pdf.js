/* -*- Mode: Java; tab-width: 2; indent-tabs-mode: nil; c-basic-offset: 2 -*- */
/* vim: set shiftwidth=2 tabstop=2 autoindent cindent expandtab: */

'use strict';

var globalScope = (typeof window === 'undefined') ? this : window;

var isWorker = (typeof window == 'undefined');

var ERRORS = 0, WARNINGS = 1, TODOS = 5;
var verbosity = TODOS;

// The global PDFJS object exposes the API
// In production, it will be declared outside a global wrapper
// In development, it will be declared here
if (!globalScope.PDFJS) {
  globalScope.PDFJS = {};
}
PDFJS.disableWorker = true;
// getPdf()
// Convenience function to perform binary Ajax GET
// Usage: getPdf('http://...', callback)
//        getPdf({
//                 url:String ,
//                 [,progress:Function, error:Function]
//               },
//               callback)
function getPdf(arg, callback) {
  var params = arg;
  if (typeof arg === 'string')
    params = { url: arg };

  var xhr = new XMLHttpRequest();
  xhr.open('GET', params.url);
  xhr.mozResponseType = xhr.responseType = 'arraybuffer';
  xhr.expected = (params.url.indexOf('file:') === 0) ? 0 : 200;

  if ('progress' in params)
    xhr.onprogress = params.progress || undefined;

  if ('error' in params)
    xhr.onerror = params.error || undefined;

  xhr.onreadystatechange = function getPdfOnreadystatechange(e) {
    if (xhr.readyState === 4) {
      if (xhr.status === xhr.expected) {
        var data = (xhr.mozResponseArrayBuffer || xhr.mozResponse ||
                    xhr.responseArrayBuffer || xhr.response);
        callback(data);
      } else if (params.error) {
        params.error(e);
      }
    }
  };
  xhr.send(null);
}
globalScope.PDFJS.getPdf = getPdf;

var Page = (function PageClosure() {
  function Page(xref, pageNumber, pageDict, ref) {
    this.pageNumber = pageNumber;
    this.pageDict = pageDict;
    this.stats = {
      create: Date.now(),
      compile: 0.0,
      fonts: 0.0,
      images: 0.0,
      render: 0.0
    };
    this.xref = xref;
    this.ref = ref;

    this.ctx = null;
    this.callback = null;
  }

  Page.prototype = {
    getPageProp: function pageGetPageProp(key) {
      return this.xref.fetchIfRef(this.pageDict.get(key));
    },
    inheritPageProp: function pageInheritPageProp(key) {
      var dict = this.pageDict;
      var obj = dict.get(key);
      while (obj === undefined) {
        dict = this.xref.fetchIfRef(dict.get('Parent'));
        if (!dict)
          break;
        obj = dict.get(key);
      }
      return obj;
    },
    get content() {
      return shadow(this, 'content', this.getPageProp('Contents'));
    },
    get resources() {
      return shadow(this, 'resources', this.inheritPageProp('Resources'));
    },
    get mediaBox() {
      var obj = this.inheritPageProp('MediaBox');
      // Reset invalid media box to letter size.
      if (!isArray(obj) || obj.length !== 4)
        obj = [0, 0, 612, 792];
      return shadow(this, 'mediaBox', obj);
    },
    get view() {
      var obj = this.inheritPageProp('CropBox');
      var view = {
        x: 0,
        y: 0,
        width: this.width,
        height: this.height
      };
      if (isArray(obj) && obj.length == 4) {
        var tl = this.rotatePoint(obj[0], obj[1]);
        var br = this.rotatePoint(obj[2], obj[3]);
        view.x = Math.min(tl.x, br.x);
        view.y = Math.min(tl.y, br.y);
        view.width = Math.abs(tl.x - br.x);
        view.height = Math.abs(tl.y - br.y);
      }

      return shadow(this, 'cropBox', view);
    },
    get annotations() {
      return shadow(this, 'annotations', this.inheritPageProp('Annots'));
    },
    get width() {
      var mediaBox = this.mediaBox;
      var rotate = this.rotate;
      var width;
      if (rotate == 0 || rotate == 180) {
        width = (mediaBox[2] - mediaBox[0]);
      } else {
        width = (mediaBox[3] - mediaBox[1]);
      }
      return shadow(this, 'width', width);
    },
    get height() {
      var mediaBox = this.mediaBox;
      var rotate = this.rotate;
      var height;
      if (rotate == 0 || rotate == 180) {
        height = (mediaBox[3] - mediaBox[1]);
      } else {
        height = (mediaBox[2] - mediaBox[0]);
      }
      return shadow(this, 'height', height);
    },
    get rotate() {
      var rotate = this.inheritPageProp('Rotate') || 0;
      // Normalize rotation so it's a multiple of 90 and between 0 and 270
      if (rotate % 90 != 0) {
        rotate = 0;
      } else if (rotate >= 360) {
        rotate = rotate % 360;
      } else if (rotate < 0) {
        // The spec doesn't cover negatives, assume its counterclockwise
        // rotation. The following is the other implementation of modulo.
        rotate = ((rotate % 360) + 360) % 360;
      }
      return shadow(this, 'rotate', rotate);
    },

    startRenderingFromIRQueue: function pageStartRenderingFromIRQueue(
                                                IRQueue, fonts) {
      var self = this;
      this.IRQueue = IRQueue;
      var gfx = new CanvasGraphics(this.ctx, this.objs, this.textLayer);

      var displayContinuation = function pageDisplayContinuation() {
        // Always defer call to display() to work around bug in
        // Firefox error reporting from XHR callbacks.
        setTimeout(function pageSetTimeout() {
          try {
            self.display(gfx, self.callback);
          } catch (e) {
            if (self.callback)
              self.callback(e);
            else
              throw e;
          }
        });
      };

      this.ensureFonts(fonts,
                       function pageStartRenderingFromIRQueueEnsureFonts() {
        displayContinuation();
      });
    },

    getIRQueue: function pageGetIRQueue(handler, dependency) {
      if (this.IRQueue) {
        // content was compiled
        return this.IRQueue;
      }

      var xref = this.xref;
      var content = xref.fetchIfRef(this.content);
      var resources = xref.fetchIfRef(this.resources);
      if (isArray(content)) {
        // fetching items
        var i, n = content.length;
        for (i = 0; i < n; ++i)
          content[i] = xref.fetchIfRef(content[i]);
        content = new StreamsSequenceStream(content);
      }

      var pe = this.pe = new PartialEvaluator(
                                xref, handler, 'p' + this.pageNumber + '_');
      var IRQueue = {};
      return (this.IRQueue = pe.getIRQueue(content, resources, IRQueue,
                                           dependency));
    },

    ensureFonts: function pageEnsureFonts(fonts, callback) {
      // Convert the font names to the corresponding font obj.
      for (var i = 0, ii = fonts.length; i < ii; i++) {
        fonts[i] = this.objs.objs[fonts[i]].data;
      }

      // Load all the fonts
      var fontObjs = FontLoader.bind(
        fonts,
        function pageEnsureFontsFontObjs(fontObjs) {
          this.stats.fonts = Date.now();

          callback.call(this);
        }.bind(this),
        this.objs
      );
    },

    display: function pageDisplay(gfx, callback) {
      var xref = this.xref;
      var resources = xref.fetchIfRef(this.resources);
      var mediaBox = xref.fetchIfRef(this.mediaBox);
      assertWellFormed(isDict(resources), 'invalid page resources');

      gfx.xref = xref;
      gfx.res = resources;
      gfx.beginDrawing({ x: mediaBox[0], y: mediaBox[1],
            width: this.width,
            height: this.height,
            rotate: this.rotate });

      var startIdx = 0;
      var length = this.IRQueue.fnArray.length;
      var IRQueue = this.IRQueue;

      var self = this;
      function next() {
        startIdx = gfx.executeIRQueue(IRQueue, startIdx, next);
        if (startIdx == length) {
          self.stats.render = Date.now();
          gfx.endDrawing();
          if (callback) callback();
        }
      }
      next();
    },
    rotatePoint: function pageRotatePoint(x, y, reverse) {
      var rotate = reverse ? (360 - this.rotate) : this.rotate;
      switch (rotate) {
        case 180:
          return {x: this.width - x, y: y};
        case 90:
          return {x: this.width - y, y: this.height - x};
        case 270:
          return {x: y, y: x};
        case 360:
        case 0:
        default:
          return {x: x, y: this.height - y};
      }
    },
    getLinks: function pageGetLinks() {
      var xref = this.xref;
      var annotations = xref.fetchIfRef(this.annotations) || [];
      var i, n = annotations.length;
      var links = [];
      for (i = 0; i < n; ++i) {
        var annotation = xref.fetch(annotations[i]);
        if (!isDict(annotation))
          continue;
        var subtype = annotation.get('Subtype');
        if (!isName(subtype) || subtype.name != 'Link')
          continue;
        var rect = annotation.get('Rect');
        var topLeftCorner = this.rotatePoint(rect[0], rect[1]);
        var bottomRightCorner = this.rotatePoint(rect[2], rect[3]);

        var link = {};
        link.x = Math.min(topLeftCorner.x, bottomRightCorner.x);
        link.y = Math.min(topLeftCorner.y, bottomRightCorner.y);
        link.width = Math.abs(topLeftCorner.x - bottomRightCorner.x);
        link.height = Math.abs(topLeftCorner.y - bottomRightCorner.y);
        var a = this.xref.fetchIfRef(annotation.get('A'));
        if (a) {
          switch (a.get('S').name) {
            case 'URI':
              link.url = a.get('URI');
              break;
            case 'GoTo':
              link.dest = a.get('D');
              break;
            default:
              TODO('other link types');
          }
        } else if (annotation.has('Dest')) {
          // simple destination link
          var dest = annotation.get('Dest');
          link.dest = isName(dest) ? dest.name : dest;
        }
        links.push(link);
      }
      return links;
    },
    startRendering: function pageStartRendering(ctx, callback, textLayer)  {
      this.ctx = ctx;
      this.callback = callback;
      this.textLayer = textLayer;

      this.startRenderingTime = Date.now();
      this.pdf.startRendering(this);
    }
  };

  return Page;
})();

/**
 * The `PDFDocModel` holds all the data of the PDF file. Compared to the
 * `PDFDoc`, this one doesn't have any job management code.
 * Right now there exists one PDFDocModel on the main thread + one object
 * for each worker. If there is no worker support enabled, there are two
 * `PDFDocModel` objects on the main thread created.
 * TODO: Refactor the internal object structure, such that there is no
 * need for the `PDFDocModel` anymore and there is only one object on the
 * main thread and not one entire copy on each worker instance.
 */
var PDFDocModel = (function PDFDocModelClosure() {
  function PDFDocModel(arg, callback) {
    if (isStream(arg))
      init.call(this, arg);
    else if (isArrayBuffer(arg))
      init.call(this, new Stream(arg));
    else
      error('PDFDocModel: Unknown argument type');
  }

  function init(stream) {
    assertWellFormed(stream.length > 0, 'stream must have data');
    this.stream = stream;
    this.setup();
  }

  function find(stream, needle, limit, backwards) {
    var pos = stream.pos;
    var end = stream.end;
    var str = '';
    if (pos + limit > end)
      limit = end - pos;
    for (var n = 0; n < limit; ++n)
      str += stream.getChar();
    stream.pos = pos;
    var index = backwards ? str.lastIndexOf(needle) : str.indexOf(needle);
    if (index == -1)
      return false; /* not found */
    stream.pos += index;
    return true; /* found */
  }

  PDFDocModel.prototype = {
    get linearization() {
      var length = this.stream.length;
      var linearization = false;
      if (length) {
        linearization = new Linearization(this.stream);
        if (linearization.length != length)
          linearization = false;
      }
      // shadow the prototype getter with a data property
      return shadow(this, 'linearization', linearization);
    },
    get startXRef() {
      var stream = this.stream;
      var startXRef = 0;
      var linearization = this.linearization;
      if (linearization) {
        // Find end of first obj.
        stream.reset();
        if (find(stream, 'endobj', 1024))
          startXRef = stream.pos + 6;
      } else {
        // Find startxref by jumping backward from the end of the file.
        var step = 1024;
        var found = false, pos = stream.end;
        while (!found && pos > 0) {
          pos -= step - 'startxref'.length;
          if (pos < 0)
            pos = 0;
          stream.pos = pos;
          found = find(stream, 'startxref', step, true);
        }
        if (found) {
          stream.skip(9);
          var ch;
          do {
            ch = stream.getChar();
          } while (Lexer.isSpace(ch));
          var str = '';
          while ((ch - '0') <= 9) {
            str += ch;
            ch = stream.getChar();
          }
          startXRef = parseInt(str, 10);
          if (isNaN(startXRef))
            startXRef = 0;
        }
      }
      // shadow the prototype getter with a data property
      return shadow(this, 'startXRef', startXRef);
    },
    get mainXRefEntriesOffset() {
      var mainXRefEntriesOffset = 0;
      var linearization = this.linearization;
      if (linearization)
        mainXRefEntriesOffset = linearization.mainXRefEntriesOffset;
      // shadow the prototype getter with a data property
      return shadow(this, 'mainXRefEntriesOffset', mainXRefEntriesOffset);
    },
    // Find the header, remove leading garbage and setup the stream
    // starting from the header.
    checkHeader: function pdfDocCheckHeader() {
      var stream = this.stream;
      stream.reset();
      if (find(stream, '%PDF-', 1024)) {
        // Found the header, trim off any garbage before it.
        stream.moveStart();
        return;
      }
      // May not be a PDF file, continue anyway.
    },
    setup: function pdfDocSetup(ownerPassword, userPassword) {
      this.checkHeader();
      this.xref = new XRef(this.stream,
                           this.startXRef,
                           this.mainXRefEntriesOffset);
      this.catalog = new Catalog(this.xref);
      this.objs = new PDFObjects();
    },
    get numPages() {
      var linearization = this.linearization;
      var num = linearization ? linearization.numPages : this.catalog.numPages;
      // shadow the prototype getter
      return shadow(this, 'numPages', num);
    },
    getPage: function pdfDocGetPage(n) {
      return this.catalog.getPage(n);
    }
  };

  return PDFDocModel;
})();

var PDFDoc = (function PDFDocClosure() {
  function PDFDoc(arg, callback) {
    var stream = null;
    var data = null;

    if (isStream(arg)) {
      stream = arg;
      data = arg.bytes;
    } else if (isArrayBuffer(arg)) {
      stream = new Stream(arg);
      data = arg;
    } else {
      error('PDFDoc: Unknown argument type');
    }

    this.data = data;
    this.stream = stream;
    this.pdf = new PDFDocModel(stream);

    this.catalog = this.pdf.catalog;
    this.objs = new PDFObjects();

    this.pageCache = [];
    this.fontsLoading = {};
    this.workerReadyPromise = new Promise('workerReady');

    // If worker support isn't disabled explicit and the browser has worker
    // support, create a new web worker and test if it/the browser fullfills
    // all requirements to run parts of pdf.js in a web worker.
    // Right now, the requirement is, that an Uint8Array is still an Uint8Array
    // as it arrives on the worker. Chrome added this with version 15.
    if (!globalScope.PDFJS.disableWorker && typeof Worker !== 'undefined') {
      var workerSrc = PDFJS.workerSrc;
      if (typeof workerSrc === 'undefined') {
        throw 'No PDFJS.workerSrc specified';
      }

      var worker;
      try {
        worker = new Worker(workerSrc);
      } catch (e) {
        // Some versions of FF can't create a worker on localhost, see:
        // https://bugzilla.mozilla.org/show_bug.cgi?id=683280
        globalScope.PDFJS.disableWorker = true;
        this.setupFakeWorker();
        return;
      }

      var messageHandler = new MessageHandler('main', worker);

      // Tell the worker the file it was created from.
      messageHandler.send('workerSrc', workerSrc);

      messageHandler.on('test', function pdfDocTest(message) {
        var supportTypedArray = message.data;
        if (supportTypedArray) {
          this.worker = worker;
          this.setupMessageHandler(messageHandler);
        } else {
          this.setupFakeWorker();
        }
      }.bind(this));

      var testObj = new Uint8Array(1);
      messageHandler.send('test', testObj);
    } else {
      this.setupFakeWorker();
    }
  }

  PDFDoc.prototype = {
    setupFakeWorker: function() {
      // If we don't use a worker, just post/sendMessage to the main thread.
      var fakeWorker = {
        postMessage: function pdfDocPostMessage(obj) {
          fakeWorker.onmessage({data: obj});
        },
        terminate: function pdfDocTerminate() {}
      };

      var messageHandler = new MessageHandler('main', fakeWorker);
      this.setupMessageHandler(messageHandler);

      // If the main thread is our worker, setup the handling for the messages
      // the main thread sends to it self.
      WorkerMessageHandler.setup(messageHandler);
    },


    setupMessageHandler: function(messageHandler) {
      this.messageHandler = messageHandler;

      messageHandler.on('page', function pdfDocPage(message) {
        var data = message.data;
        var pageNum = data.pageNum;
        var page = this.pageCache[pageNum];
        var depFonts = data.depFonts;

        page.startRenderingFromIRQueue(data.IRQueue, depFonts);
      }, this);

      messageHandler.on('obj', function pdfDocObj(message) {
        var data = message.data;
        var id = data[0];
        var type = data[1];

        switch (type) {
          case 'JpegStream':
            var imageData = data[2];
            loadJpegStream(id, imageData, this.objs);
<<<<<<< HEAD
            break;
          case 'Image':
            var imageData = data[2];
            this.objs.resolve(id, imageData);
=======
>>>>>>> 853f1608
            break;
          case 'Font':
            var name = data[2];
            var file = data[3];
            var properties = data[4];

            if (file) {
              // Rewrap the ArrayBuffer in a stream.
              var fontFileDict = new Dict();
              file = new Stream(file, 0, file.length, fontFileDict);
            }

            // For now, resolve the font object here direclty. The real font
            // object is then created in FontLoader.bind().
            this.objs.resolve(id, {
              name: name,
              file: file,
              properties: properties
            });
            break;
          default:
            throw 'Got unkown object type ' + type;
        }
      }, this);

      messageHandler.on('font_ready', function pdfDocFontReady(message) {
        var data = message.data;
        var id = data[0];
        var font = new FontShape(data[1]);

        // If there is no string, then there is nothing to attach to the DOM.
        if (!font.str) {
          this.objs.resolve(id, font);
        } else {
          this.objs.setData(id, font);
        }
      }.bind(this));

      messageHandler.on('page_error', function pdfDocError(message) {
        var data = message.data;
        var page = this.pageCache[data.pageNum];
        if (page.callback)
          page.callback(data.error);
        else
          throw data.error;
      }, this);

      messageHandler.on('jpeg_decode', function(message) {
        var imageData = message.data[0];
        var components = message.data[1];
        if (components != 3 && components != 1)
          error('Only 3 component or 1 component can be returned');

        var img = new Image();
        img.onload = (function jpegImageLoaderOnload() {
          var width = img.width;
          var height = img.height;
          var size = width * height;
          var rgbaLength = size * 4;
          var buf = new Uint8Array(size * components);
          var tempCanvas = new ScratchCanvas(width, height);
          var tempCtx = tempCanvas.getContext('2d');
          tempCtx.drawImage(img, 0, 0);
          var data = tempCtx.getImageData(0, 0, width, height).data;

          if (components == 3) {
            for (var i = 0, j = 0; i < rgbaLength; i += 4, j += 3) {
              buf[j] = data[i];
              buf[j + 1] = data[i + 1];
              buf[j + 2] = data[i + 2];
            }
          } else if(components == 1) {
            for (var i = 0, j = 0; i < rgbaLength; i += 4, j++) {
              buf[j] = data[i];
            }
          }
          message.reply({ data: buf, width: width, height: height});
        }).bind(this);
        var src = 'data:image/jpeg;base64,' + window.btoa(imageData);
        img.src = src;
      });

      setTimeout(function pdfDocFontReadySetTimeout() {
        messageHandler.send('doc', this.data);
        this.workerReadyPromise.resolve(true);
      }.bind(this));
    },

    get numPages() {
      return this.pdf.numPages;
    },

    startRendering: function pdfDocStartRendering(page) {
      // The worker might not be ready to receive the page request yet.
      this.workerReadyPromise.then(function pdfDocStartRenderingThen() {
        this.messageHandler.send('page_request', page.pageNumber + 1);
      }.bind(this));
    },

    getPage: function pdfDocGetPage(n) {
      if (this.pageCache[n])
        return this.pageCache[n];

      var page = this.pdf.getPage(n);
      // Add a reference to the objects such that Page can forward the reference
      // to the CanvasGraphics and so on.
      page.objs = this.objs;
      page.pdf = this;
      return (this.pageCache[n] = page);
    },

    destroy: function pdfDocDestroy() {
      if (this.worker)
        this.worker.terminate();

      if (this.fontWorker)
        this.fontWorker.terminate();

      for (var n in this.pageCache)
        delete this.pageCache[n];

      delete this.data;
      delete this.stream;
      delete this.pdf;
      delete this.catalog;
    }
  };

  return PDFDoc;
})();

globalScope.PDFJS.PDFDoc = PDFDoc;
<|MERGE_RESOLUTION|>--- conflicted
+++ resolved
@@ -573,13 +573,10 @@
           case 'JpegStream':
             var imageData = data[2];
             loadJpegStream(id, imageData, this.objs);
-<<<<<<< HEAD
             break;
           case 'Image':
             var imageData = data[2];
             this.objs.resolve(id, imageData);
-=======
->>>>>>> 853f1608
             break;
           case 'Font':
             var name = data[2];
